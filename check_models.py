--- conflicted
+++ resolved
@@ -1,7 +1,3 @@
 from panns_inference import models
-<<<<<<< HEAD
-print([name for name in dir(models) if name.startswith("Cnn14")])
-=======
 
 print([name for name in dir(models) if name.startswith("Cnn14")])
->>>>>>> 237b1fdf
