--- conflicted
+++ resolved
@@ -204,11 +204,6 @@
                     sed_info["timeline_jsonl"] = str(artifacts.jsonl) if artifacts.jsonl else None
                     sed_info["timeline_events"] = artifacts.events
                     sed_info["timeline_mode"] = tl_cfg["mode"]
-<<<<<<< HEAD
-                    if getattr(artifacts, "mode", None):
-                        sed_info["timeline_inference_mode"] = artifacts.mode
-=======
->>>>>>> 39463c4c
             except Exception as exc:  # pragma: no cover - runtime dependent
                 pipeline.corelog.warn(
                     "[sed.timeline] generation failed: %s. Falling back to global tags only.",
