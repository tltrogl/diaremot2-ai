#!/usr/bin/env python
"""Comprehensive pipeline diagnostic and fix utility.

Diagnostic helpers for validating DiaRemot pipeline prerequisites.
"""

from __future__ import annotations

import importlib.util
import json
import shutil
import subprocess
import sys
from pathlib import Path
from typing import Any, Dict, Iterable, Tuple

from .audio_pipeline_core import (
    CORE_DEPENDENCY_REQUIREMENTS,
    diagnostics as core_diagnostics,
)


def _module_available(module_name: str) -> bool:
    """Return ``True`` if ``module_name`` can be imported."""

    return importlib.util.find_spec(module_name) is not None


class PipelineDiagnostic:
    def __init__(self):
        self.issues = []
        self.fixes_applied = []
        self.warnings = []
<<<<<<< HEAD
=======
        self._core_diag_cache: dict[str, Any] | None = None

    def _core_summary(self, *, require_versions: bool = True) -> dict[str, Any]:
        """Return the cached dependency summary from ``audio_pipeline_core``."""

        cache = self._core_diag_cache
        if not cache or cache.get("strict_versions") != require_versions:
            cache = core_diagnostics(require_versions=require_versions)
            self._core_diag_cache = cache
        return cache

    def _summarize_modules(
        self,
        modules: Iterable[str],
        *,
        warn_is_issue: bool = False,
    ) -> Tuple[list[str], list[str]]:
        """Collect issues/warnings for a subset of dependency modules."""

        diag = self._core_summary(require_versions=True)
        summary: dict[str, dict[str, Any]] = diag.get("summary", {})

        issues: list[str] = []
        warnings: list[str] = []

        for mod in modules:
            entry = summary.get(mod)
            if not entry:
                continue

            status = entry.get("status", "ok")
            if status == "ok":
                continue

            min_req = CORE_DEPENDENCY_REQUIREMENTS.get(mod)
            version = entry.get("version")
            detail = entry.get("issue")

            message_parts = [mod]
            if version:
                message_parts.append(f"installed {version}")
            if min_req:
                message_parts.append(f"requires >= {min_req}")
            if detail:
                message_parts.append(f"reason: {detail}")

            message = "; ".join(message_parts)

            if status == "error" or (warn_is_issue and status == "warn"):
                issues.append(message)
            else:
                warnings.append(message)

        return issues, warnings
>>>>>>> 091b7b59

    def check_cache_issues(self) -> Tuple[bool, str]:
        """Check for cache-related issues"""
        cache_dir = Path(".cache")
        if not cache_dir.exists():
            return True, "No cache directory found (clean state)"

        cache_files = list(cache_dir.rglob("*.json"))
        if cache_files:
            self.warnings.append(
                f"Found {len(cache_files)} cache files that may prevent fresh processing"
            )
            return False, f"Cache files present: {len(cache_files)} files"
        return True, "Cache directory empty"

    def clear_cache(self) -> bool:
        """Clear all cache files"""
        try:
            cache_dir = Path(".cache")
            if cache_dir.exists():
                shutil.rmtree(cache_dir)
                cache_dir.mkdir(parents=True, exist_ok=True)
                self.fixes_applied.append("Cache cleared successfully")
                return True
            return True
        except Exception as e:
            self.issues.append(f"Failed to clear cache: {e}")
            return False

    def check_audio_dependencies(self) -> Tuple[bool, str]:
        """Check audio processing dependencies"""
<<<<<<< HEAD
        issues = []

        # Check soundfile
        try:
            import soundfile

            # Try to check if libsndfile is actually working
            try:
                import numpy as np

                test_audio = np.zeros(100)
                import tempfile

                with tempfile.NamedTemporaryFile(suffix=".wav", delete=True) as f:
                    soundfile.write(f.name, test_audio, 16000)
                    soundfile.read(f.name)
            except Exception as e:
                issues.append(f"soundfile installed but not working: {e}")
        except ImportError:
            issues.append("soundfile not installed")

        # Check librosa
        if not _module_available("librosa"):
            issues.append("librosa not installed")
=======
        issues, warnings = self._summarize_modules(
            ("numpy", "scipy", "librosa", "soundfile"),
        )

        for warning in warnings:
            self.warnings.append(warning)
>>>>>>> 091b7b59

        if not _module_available("audioread"):
            self.warnings.append("audioread not installed (fallback audio loader)")

<<<<<<< HEAD
        # Check ffmpeg
=======
>>>>>>> 091b7b59
        try:
            result = subprocess.run(
                ["ffmpeg", "-version"], capture_output=True, text=True, timeout=5
            )
            if result.returncode != 0:
                issues.append("ffmpeg not working properly")
        except FileNotFoundError:
            issues.append("ffmpeg not found in PATH")
        except Exception as e:
            issues.append(f"ffmpeg check failed: {e}")

        if issues:
            self.issues.extend(issues)
            return False, f"Audio dependencies issues: {', '.join(issues)}"
        return True, "Audio dependencies OK"

    def fix_audio_dependencies(self) -> bool:
        """Try to fix audio dependency issues"""
        fixed = False

        # Try to reinstall critical packages
<<<<<<< HEAD
        packages = [
            ("soundfile", "0.12.1"),
            ("librosa", "0.10.1"),
            ("audioread", None),
            ("ffmpeg-python", None),
        ]
=======
        packages: list[tuple[str, str | None]] = []

        summary = self._core_summary(require_versions=True).get("summary", {})
        for pkg in ("soundfile", "librosa"):
            entry = summary.get(pkg)
            if entry and entry.get("status") in {"error", "warn"}:
                packages.append((pkg, CORE_DEPENDENCY_REQUIREMENTS.get(pkg)))

        if not _module_available("audioread"):
            packages.append(("audioread", None))

        # ``ffmpeg-python`` provides a simple pip-installable shim to access ffmpeg
        packages.append(("ffmpeg-python", None))
>>>>>>> 091b7b59

        for package, version in packages:
            try:
                if version:
                    cmd = [
                        sys.executable,
                        "-m",
                        "pip",
                        "install",
<<<<<<< HEAD
                        f"{package}=={version}",
                        "--force-reinstall",
=======
                        f"{package}>={version}",
                        "--upgrade",
>>>>>>> 091b7b59
                    ]
                else:
                    cmd = [sys.executable, "-m", "pip", "install", package]

                result = subprocess.run(cmd, capture_output=True, text=True)
                if result.returncode == 0:
                    self.fixes_applied.append(f"Reinstalled {package}")
                    fixed = True
            except Exception as e:
                self.warnings.append(f"Could not reinstall {package}: {e}")

        return fixed

    def check_model_dependencies(self) -> Tuple[bool, str]:
        """Check ML model dependencies"""
<<<<<<< HEAD
        issues = []

        # Check PyTorch
        if _module_available("torch"):
            torch = importlib.import_module("torch")
            if not getattr(torch, "__version__", ""):
                issues.append("PyTorch version unknown")
        else:
            issues.append("PyTorch not installed")

        # Check transformers
        if not _module_available("transformers"):
            issues.append("transformers not installed")

        # Check ONNX runtime
        if not _module_available("onnxruntime"):
            self.warnings.append(
                "onnxruntime not installed (optional for CPU optimization)"
            )

        # Check faster-whisper
        if not _module_available("faster_whisper"):
            issues.append("faster-whisper not installed")

        # Check ctranslate2
        if not _module_available("ctranslate2"):
            issues.append("ctranslate2 not installed")

=======
        issues, warnings = self._summarize_modules(
            ("torch", "ctranslate2", "faster_whisper", "onnxruntime", "transformers", "pandas"),
            warn_is_issue=True,
        )

        for warning in warnings:
            self.warnings.append(warning)

>>>>>>> 091b7b59
        if issues:
            self.issues.extend(issues)
            return False, f"Model dependencies issues: {', '.join(issues)}"
        return True, "Model dependencies OK"

    def check_pipeline_config(self) -> Tuple[bool, str]:
        """Check pipeline configuration"""
        config_file = Path("pipeline_config.json")

        if not config_file.exists():
            self.warnings.append("No pipeline_config.json found (using defaults)")
            return True, "Using default configuration"

        try:
            with open(config_file) as f:
                config = json.load(f)

            # Check for common misconfigurations
            if config.get("device") == "cuda" and not self._cuda_available():
                self.warnings.append("Config specifies CUDA but GPU not available")

            return True, "Configuration loaded successfully"
        except Exception as e:
            self.issues.append(f"Config file error: {e}")
            return False, f"Configuration error: {e}"

    def _cuda_available(self) -> bool:
        """Check if CUDA is available"""
        try:
            import torch

            return torch.cuda.is_available()
        except Exception:
            return False

    def run_diagnostics(self) -> Dict:
        """Run all diagnostics"""
        print("=" * 60)
        print("PIPELINE DIAGNOSTIC TOOL")
        print("=" * 60)
        print("\nRunning diagnostics...")
        print("-" * 40)

        results = {}

        # Check cache
        cache_ok, cache_msg = self.check_cache_issues()
        results["cache"] = {"ok": cache_ok, "message": cache_msg}
        print(f"{'✓' if cache_ok else '✗'} Cache: {cache_msg}")

        # Check audio deps
        audio_ok, audio_msg = self.check_audio_dependencies()
        results["audio"] = {"ok": audio_ok, "message": audio_msg}
        print(f"{'✓' if audio_ok else '✗'} Audio: {audio_msg}")

        # Check model deps
        model_ok, model_msg = self.check_model_dependencies()
        results["models"] = {"ok": model_ok, "message": model_msg}
        print(f"{'✓' if model_ok else '✗'} Models: {model_msg}")

        # Check config
        config_ok, config_msg = self.check_pipeline_config()
        results["config"] = {"ok": config_ok, "message": config_msg}
        print(f"{'✓' if config_ok else '✗'} Config: {config_msg}")

        return results

    def apply_fixes(self) -> bool:
        """Apply automatic fixes"""
        print("\n" + "=" * 60)
        print("APPLYING FIXES")
        print("-" * 40)

        any_fixed = False

        # Clear cache if needed
        if any("cache" in issue.lower() for issue in self.issues + self.warnings):
            print("Clearing cache...")
            if self.clear_cache():
                print("  ✓ Cache cleared")
                any_fixed = True

        # Fix audio dependencies if needed
        if any(
            "audio" in issue.lower() or "soundfile" in issue.lower()
            for issue in self.issues
        ):
            print("Fixing audio dependencies...")
            if self.fix_audio_dependencies():
                print("  ✓ Audio dependencies updated")
                any_fixed = True

        return any_fixed

    def generate_report(self, results: Dict) -> None:
        """Generate diagnostic report"""
        print("\n" + "=" * 60)
        print("DIAGNOSTIC REPORT")
        print("-" * 40)

        all_ok = all(r["ok"] for r in results.values())

        if self.issues:
            print("\n❌ CRITICAL ISSUES:")
            for issue in self.issues:
                print(f"  • {issue}")

        if self.warnings:
            print("\n⚠️  WARNINGS:")
            for warning in self.warnings:
                print(f"  • {warning}")

        if self.fixes_applied:
            print("\n✅ FIXES APPLIED:")
            for fix in self.fixes_applied:
                print(f"  • {fix}")

        print("\n" + "=" * 60)
        if all_ok and not self.issues:
            print("✓ PIPELINE READY - All checks passed!")
        else:
            print("⚠ ISSUES DETECTED - Review above and apply manual fixes if needed")
            print("\nSuggested manual fixes:")

            if any("ffmpeg" in issue.lower() for issue in self.issues):
                print("1. Install FFmpeg:")
                print("   • Download from: https://ffmpeg.org/download.html")
                print("   • Add to system PATH")

            if any("soundfile" in issue.lower() for issue in self.issues):
                print("2. Install libsndfile (Windows):")
                print("   • Via conda: conda install -c conda-forge libsndfile")
                print(
                    "   • Or download from: https://github.com/libsndfile/libsndfile/releases"
                )

        # Save report to file
        report_path = Path("diagnostic_report.json")
        with open(report_path, "w") as f:
            json.dump(
                {
                    "results": results,
                    "issues": self.issues,
                    "warnings": self.warnings,
                    "fixes_applied": self.fixes_applied,
                },
                f,
                indent=2,
            )

        print(f"\nDetailed report saved to: {report_path}")


def main():
    diagnostic = PipelineDiagnostic()

    # Run diagnostics
    results = diagnostic.run_diagnostics()

    # Apply fixes if needed
    if diagnostic.issues:
        response = input("\nApply automatic fixes? (y/n): ").lower()
        if response == "y":
            diagnostic.apply_fixes()

            # Re-run diagnostics
            print("\nRe-running diagnostics after fixes...")
            diagnostic = PipelineDiagnostic()
            results = diagnostic.run_diagnostics()

    # Generate report
    diagnostic.generate_report(results)

    # Offer to run test
    if not diagnostic.issues:
        response = input("\nRun a test audio processing? (y/n): ").lower()
        if response == "y":
            print("\nRunning test...")
            try:
                subprocess.run(
                    [
                        sys.executable,
                        "-m",
                        "diaremot.pipeline.audio_pipeline_core",
                        "--verify_deps",
                    ]
                )
            except Exception as e:
                print(f"Test failed: {e}")


if __name__ == "__main__":
    main()<|MERGE_RESOLUTION|>--- conflicted
+++ resolved
@@ -25,14 +25,11 @@
 
     return importlib.util.find_spec(module_name) is not None
 
-
 class PipelineDiagnostic:
     def __init__(self):
         self.issues = []
         self.fixes_applied = []
         self.warnings = []
-<<<<<<< HEAD
-=======
         self._core_diag_cache: dict[str, Any] | None = None
 
     def _core_summary(self, *, require_versions: bool = True) -> dict[str, Any]:
@@ -87,22 +84,19 @@
                 warnings.append(message)
 
         return issues, warnings
->>>>>>> 091b7b59
 
     def check_cache_issues(self) -> Tuple[bool, str]:
         """Check for cache-related issues"""
         cache_dir = Path(".cache")
         if not cache_dir.exists():
             return True, "No cache directory found (clean state)"
-
+        
         cache_files = list(cache_dir.rglob("*.json"))
         if cache_files:
-            self.warnings.append(
-                f"Found {len(cache_files)} cache files that may prevent fresh processing"
-            )
+            self.warnings.append(f"Found {len(cache_files)} cache files that may prevent fresh processing")
             return False, f"Cache files present: {len(cache_files)} files"
         return True, "Cache directory empty"
-
+    
     def clear_cache(self) -> bool:
         """Clear all cache files"""
         try:
@@ -116,53 +110,25 @@
         except Exception as e:
             self.issues.append(f"Failed to clear cache: {e}")
             return False
-
+    
     def check_audio_dependencies(self) -> Tuple[bool, str]:
         """Check audio processing dependencies"""
-<<<<<<< HEAD
-        issues = []
-
-        # Check soundfile
-        try:
-            import soundfile
-
-            # Try to check if libsndfile is actually working
-            try:
-                import numpy as np
-
-                test_audio = np.zeros(100)
-                import tempfile
-
-                with tempfile.NamedTemporaryFile(suffix=".wav", delete=True) as f:
-                    soundfile.write(f.name, test_audio, 16000)
-                    soundfile.read(f.name)
-            except Exception as e:
-                issues.append(f"soundfile installed but not working: {e}")
-        except ImportError:
-            issues.append("soundfile not installed")
-
-        # Check librosa
-        if not _module_available("librosa"):
-            issues.append("librosa not installed")
-=======
         issues, warnings = self._summarize_modules(
             ("numpy", "scipy", "librosa", "soundfile"),
         )
 
         for warning in warnings:
             self.warnings.append(warning)
->>>>>>> 091b7b59
 
         if not _module_available("audioread"):
             self.warnings.append("audioread not installed (fallback audio loader)")
 
-<<<<<<< HEAD
-        # Check ffmpeg
-=======
->>>>>>> 091b7b59
         try:
             result = subprocess.run(
-                ["ffmpeg", "-version"], capture_output=True, text=True, timeout=5
+                ["ffmpeg", "-version"],
+                capture_output=True,
+                text=True,
+                timeout=5
             )
             if result.returncode != 0:
                 issues.append("ffmpeg not working properly")
@@ -181,14 +147,6 @@
         fixed = False
 
         # Try to reinstall critical packages
-<<<<<<< HEAD
-        packages = [
-            ("soundfile", "0.12.1"),
-            ("librosa", "0.10.1"),
-            ("audioread", None),
-            ("ffmpeg-python", None),
-        ]
-=======
         packages: list[tuple[str, str | None]] = []
 
         summary = self._core_summary(require_versions=True).get("summary", {})
@@ -202,7 +160,6 @@
 
         # ``ffmpeg-python`` provides a simple pip-installable shim to access ffmpeg
         packages.append(("ffmpeg-python", None))
->>>>>>> 091b7b59
 
         for package, version in packages:
             try:
@@ -212,13 +169,8 @@
                         "-m",
                         "pip",
                         "install",
-<<<<<<< HEAD
-                        f"{package}=={version}",
-                        "--force-reinstall",
-=======
                         f"{package}>={version}",
                         "--upgrade",
->>>>>>> 091b7b59
                     ]
                 else:
                     cmd = [sys.executable, "-m", "pip", "install", package]
@@ -229,41 +181,11 @@
                     fixed = True
             except Exception as e:
                 self.warnings.append(f"Could not reinstall {package}: {e}")
-
+        
         return fixed
-
+    
     def check_model_dependencies(self) -> Tuple[bool, str]:
         """Check ML model dependencies"""
-<<<<<<< HEAD
-        issues = []
-
-        # Check PyTorch
-        if _module_available("torch"):
-            torch = importlib.import_module("torch")
-            if not getattr(torch, "__version__", ""):
-                issues.append("PyTorch version unknown")
-        else:
-            issues.append("PyTorch not installed")
-
-        # Check transformers
-        if not _module_available("transformers"):
-            issues.append("transformers not installed")
-
-        # Check ONNX runtime
-        if not _module_available("onnxruntime"):
-            self.warnings.append(
-                "onnxruntime not installed (optional for CPU optimization)"
-            )
-
-        # Check faster-whisper
-        if not _module_available("faster_whisper"):
-            issues.append("faster-whisper not installed")
-
-        # Check ctranslate2
-        if not _module_available("ctranslate2"):
-            issues.append("ctranslate2 not installed")
-
-=======
         issues, warnings = self._summarize_modules(
             ("torch", "ctranslate2", "faster_whisper", "onnxruntime", "transformers", "pandas"),
             warn_is_issue=True,
@@ -272,197 +194,183 @@
         for warning in warnings:
             self.warnings.append(warning)
 
->>>>>>> 091b7b59
         if issues:
             self.issues.extend(issues)
             return False, f"Model dependencies issues: {', '.join(issues)}"
         return True, "Model dependencies OK"
-
+    
     def check_pipeline_config(self) -> Tuple[bool, str]:
         """Check pipeline configuration"""
         config_file = Path("pipeline_config.json")
-
+        
         if not config_file.exists():
             self.warnings.append("No pipeline_config.json found (using defaults)")
             return True, "Using default configuration"
-
+        
         try:
             with open(config_file) as f:
                 config = json.load(f)
-
+            
             # Check for common misconfigurations
             if config.get("device") == "cuda" and not self._cuda_available():
                 self.warnings.append("Config specifies CUDA but GPU not available")
-
+            
             return True, "Configuration loaded successfully"
         except Exception as e:
             self.issues.append(f"Config file error: {e}")
             return False, f"Configuration error: {e}"
-
+    
     def _cuda_available(self) -> bool:
         """Check if CUDA is available"""
         try:
             import torch
-
             return torch.cuda.is_available()
         except Exception:
             return False
-
+    
     def run_diagnostics(self) -> Dict:
         """Run all diagnostics"""
-        print("=" * 60)
+        print("="*60)
         print("PIPELINE DIAGNOSTIC TOOL")
-        print("=" * 60)
+        print("="*60)
         print("\nRunning diagnostics...")
-        print("-" * 40)
-
+        print("-"*40)
+        
         results = {}
-
+        
         # Check cache
         cache_ok, cache_msg = self.check_cache_issues()
-        results["cache"] = {"ok": cache_ok, "message": cache_msg}
+        results['cache'] = {'ok': cache_ok, 'message': cache_msg}
         print(f"{'✓' if cache_ok else '✗'} Cache: {cache_msg}")
-
+        
         # Check audio deps
         audio_ok, audio_msg = self.check_audio_dependencies()
-        results["audio"] = {"ok": audio_ok, "message": audio_msg}
+        results['audio'] = {'ok': audio_ok, 'message': audio_msg}
         print(f"{'✓' if audio_ok else '✗'} Audio: {audio_msg}")
-
+        
         # Check model deps
         model_ok, model_msg = self.check_model_dependencies()
-        results["models"] = {"ok": model_ok, "message": model_msg}
+        results['models'] = {'ok': model_ok, 'message': model_msg}
         print(f"{'✓' if model_ok else '✗'} Models: {model_msg}")
-
+        
         # Check config
         config_ok, config_msg = self.check_pipeline_config()
-        results["config"] = {"ok": config_ok, "message": config_msg}
+        results['config'] = {'ok': config_ok, 'message': config_msg}
         print(f"{'✓' if config_ok else '✗'} Config: {config_msg}")
-
+        
         return results
-
+    
     def apply_fixes(self) -> bool:
         """Apply automatic fixes"""
-        print("\n" + "=" * 60)
+        print("\n" + "="*60)
         print("APPLYING FIXES")
-        print("-" * 40)
-
+        print("-"*40)
+        
         any_fixed = False
-
+        
         # Clear cache if needed
         if any("cache" in issue.lower() for issue in self.issues + self.warnings):
             print("Clearing cache...")
             if self.clear_cache():
                 print("  ✓ Cache cleared")
                 any_fixed = True
-
+        
         # Fix audio dependencies if needed
-        if any(
-            "audio" in issue.lower() or "soundfile" in issue.lower()
-            for issue in self.issues
-        ):
+        if any("audio" in issue.lower() or "soundfile" in issue.lower() 
+               for issue in self.issues):
             print("Fixing audio dependencies...")
             if self.fix_audio_dependencies():
                 print("  ✓ Audio dependencies updated")
                 any_fixed = True
-
+        
         return any_fixed
-
+    
     def generate_report(self, results: Dict) -> None:
         """Generate diagnostic report"""
-        print("\n" + "=" * 60)
+        print("\n" + "="*60)
         print("DIAGNOSTIC REPORT")
-        print("-" * 40)
-
-        all_ok = all(r["ok"] for r in results.values())
-
+        print("-"*40)
+        
+        all_ok = all(r['ok'] for r in results.values())
+        
         if self.issues:
             print("\n❌ CRITICAL ISSUES:")
             for issue in self.issues:
                 print(f"  • {issue}")
-
+        
         if self.warnings:
             print("\n⚠️  WARNINGS:")
             for warning in self.warnings:
                 print(f"  • {warning}")
-
+        
         if self.fixes_applied:
             print("\n✅ FIXES APPLIED:")
             for fix in self.fixes_applied:
                 print(f"  • {fix}")
-
-        print("\n" + "=" * 60)
+        
+        print("\n" + "="*60)
         if all_ok and not self.issues:
             print("✓ PIPELINE READY - All checks passed!")
         else:
             print("⚠ ISSUES DETECTED - Review above and apply manual fixes if needed")
             print("\nSuggested manual fixes:")
-
+            
             if any("ffmpeg" in issue.lower() for issue in self.issues):
                 print("1. Install FFmpeg:")
                 print("   • Download from: https://ffmpeg.org/download.html")
                 print("   • Add to system PATH")
-
+            
             if any("soundfile" in issue.lower() for issue in self.issues):
                 print("2. Install libsndfile (Windows):")
                 print("   • Via conda: conda install -c conda-forge libsndfile")
-                print(
-                    "   • Or download from: https://github.com/libsndfile/libsndfile/releases"
-                )
-
+                print("   • Or download from: https://github.com/libsndfile/libsndfile/releases")
+        
         # Save report to file
         report_path = Path("diagnostic_report.json")
         with open(report_path, "w") as f:
-            json.dump(
-                {
-                    "results": results,
-                    "issues": self.issues,
-                    "warnings": self.warnings,
-                    "fixes_applied": self.fixes_applied,
-                },
-                f,
-                indent=2,
-            )
-
+            json.dump({
+                "results": results,
+                "issues": self.issues,
+                "warnings": self.warnings,
+                "fixes_applied": self.fixes_applied
+            }, f, indent=2)
+        
         print(f"\nDetailed report saved to: {report_path}")
-
 
 def main():
     diagnostic = PipelineDiagnostic()
-
+    
     # Run diagnostics
     results = diagnostic.run_diagnostics()
-
+    
     # Apply fixes if needed
     if diagnostic.issues:
         response = input("\nApply automatic fixes? (y/n): ").lower()
-        if response == "y":
+        if response == 'y':
             diagnostic.apply_fixes()
-
+            
             # Re-run diagnostics
             print("\nRe-running diagnostics after fixes...")
             diagnostic = PipelineDiagnostic()
             results = diagnostic.run_diagnostics()
-
+    
     # Generate report
     diagnostic.generate_report(results)
-
+    
     # Offer to run test
     if not diagnostic.issues:
         response = input("\nRun a test audio processing? (y/n): ").lower()
-        if response == "y":
+        if response == 'y':
             print("\nRunning test...")
             try:
-                subprocess.run(
-                    [
-                        sys.executable,
-                        "-m",
-                        "diaremot.pipeline.audio_pipeline_core",
-                        "--verify_deps",
-                    ]
-                )
+                subprocess.run([
+                    sys.executable,
+                    "-m",
+                    "diaremot.pipeline.audio_pipeline_core",
+                    "--verify_deps"
+                ])
             except Exception as e:
                 print(f"Test failed: {e}")
 
-
 if __name__ == "__main__":
     main()