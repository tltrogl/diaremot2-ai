--- conflicted
+++ resolved
@@ -1,2099 +1,61 @@
-<<<<<<< HEAD
-"""Core orchestration logic for the DiaRemot audio analysis pipeline."""
-
-from __future__ import annotations
-
-import argparse
-import csv
-import hashlib
-import json
-import logging
-import os
-import subprocess
-import time
-import uuid
-from pathlib import Path
-from typing import Any
-
-import numpy as np
-
-from ..affect.emotion_analyzer import EmotionIntentAnalyzer
-from ..affect.intent_defaults import INTENT_LABELS_DEFAULT
-from ..affect.sed_panns import PANNSEventTagger, SEDConfig  # type: ignore
-from ..summaries.conversation_analysis import (
-    ConversationMetrics,
-    analyze_conversation_flow,
-)
-from ..summaries.html_summary_generator import HTMLSummaryGenerator
-from ..summaries.pdf_summary_generator import PDFSummaryGenerator
-from ..summaries.speakers_summary_builder import build_speakers_summary
-from .audio_preprocessing import AudioPreprocessor, PreprocessConfig
-from .cache_env import configure_local_cache_env
-from .dependency_checks import dependency_summary, diagnostics, verify_dependencies
-from .logging_utils import (
-    PipelineLogger,
-    RunStats,
-    StageGuard,
-    format_duration,
-    format_duration_ms,
-)
-from .pipeline_checkpoint_system import PipelineCheckpointManager, ProcessingStage
-from .pipeline_config import DEFAULT_PIPELINE_CONFIG, build_pipeline_config, clear_pipeline_cache
-from .provider_registry import get_provider, register_provider
-from .speaker_diarization import DiarizationConfig, SpeakerDiarizer
-
-# Early environment and warning configuration (also done in run_pipeline.py).
-# Ensure direct module runs get the same behavior.
-try:
-    import suppress_warnings as _dia_suppress
-
-    # Initialize environment vars and warning filters (no-op if unavailable)
-    if hasattr(_dia_suppress, "initialize"):
-        _dia_suppress.initialize()
-except Exception:
-    # Proceed without suppression if module not available
-    pass
-
-
-configure_local_cache_env()
-
-WINDOWS_MODELS_ROOT = Path("D:/models") if os.name == "nt" else None
-
-
-def _maybe_register_provider(name: str, factory) -> None:
-    try:
-        get_provider(name)
-    except KeyError:
-        register_provider(name, factory)
-
-
-def _default_transcriber_factory(**kwargs):
-    from .transcription_module import AudioTranscriber
-
-    return AudioTranscriber(**kwargs)
-
-
-def _default_emotion_factory(params: dict[str, Any]) -> EmotionIntentAnalyzer:
-    return EmotionIntentAnalyzer(
-        text_emotion_model=params.get("text_emotion_model", "SamLowe/roberta-base-go_emotions"),
-        intent_labels=params.get("intent_labels", INTENT_LABELS_DEFAULT),
-    )
-
-
-_maybe_register_provider("preprocessor", lambda config: AudioPreprocessor(config))
-_maybe_register_provider("speaker_diarizer", lambda config: SpeakerDiarizer(config))
-_maybe_register_provider("transcriber", _default_transcriber_factory)
-_maybe_register_provider("emotion_analyzer", _default_emotion_factory)
-
-
-def _resolve_default_whisper_model() -> Path:
-    env_override = os.environ.get("WHISPER_MODEL_PATH")
-    if env_override:
-        return Path(env_override)
-
-    candidates = []
-    if WINDOWS_MODELS_ROOT:
-        candidates.append(WINDOWS_MODELS_ROOT / "faster-whisper-large-v3-turbo-ct2")
-    candidates.append(Path.home() / "whisper_models" / "faster-whisper-large-v3-turbo-ct2")
-
-    for candidate in candidates:
-        if Path(candidate).exists():
-            return Path(candidate)
-
-    return Path(candidates[0])
-
-
-DEFAULT_WHISPER_MODEL = _resolve_default_whisper_model()
-
-try:
-    from ..affect import paralinguistics as para
-except Exception:
-    para = None
-CACHE_VERSION = "v3"  # Incremented to handle new checkpoint logic
-
-
-def _first_existing_path(*candidates: str) -> str | None:
-    for cand in candidates:
-        if cand and Path(cand).expanduser().resolve().exists():
-            return str(Path(cand).expanduser().resolve())
-    return None
-
-
-__all__ = [
-    "AudioAnalysisPipelineV2",
-    "build_pipeline_config",
-    "run_pipeline",
-    "resume",
-    "diagnostics",
-    "verify_dependencies",
-    "clear_pipeline_cache",
-]
-
-
-def run_pipeline(
-    input_path: str,
-    outdir: str,
-    *,
-    config: dict[str, Any] | None = None,
-    clear_cache: bool = False,
-) -> dict[str, Any]:
-    """Execute the pipeline for ``input_path`` writing artefacts to ``outdir``."""
-
-    if clear_cache:
-        try:
-            clear_pipeline_cache(Path(config.get("cache_root", ".cache")) if config else None)
-        except RuntimeError:
-            if config is None:
-                config = dict(DEFAULT_PIPELINE_CONFIG)
-            config["ignore_tx_cache"] = True
-
-    merged_config = build_pipeline_config(config)
-    pipe = AudioAnalysisPipelineV2(merged_config)
-    return pipe.process_audio_file(input_path, outdir)
-
-
-def resume(
-    input_path: str,
-    outdir: str,
-    *,
-    config: dict[str, Any] | None = None,
-) -> dict[str, Any]:
-    """Resume a previous run using available checkpoints/caches."""
-
-    merged_config = build_pipeline_config(config)
-    merged_config["ignore_tx_cache"] = False
-    pipe = AudioAnalysisPipelineV2(merged_config)
-    stage, _data, metadata = pipe.checkpoints.get_resume_point(input_path)
-    if metadata is not None:
-        pipe.corelog.info(
-            "Resuming from %s checkpoint created at %s",
-            metadata.stage.value if hasattr(metadata.stage, "value") else metadata.stage,
-            metadata.timestamp,
-        )
-    return pipe.process_audio_file(input_path, outdir)
-
-
-# Utility functions
-def _fmt_hms(seconds: float) -> str:
-    return format_duration(seconds)
-
-
-def _fmt_hms_ms(ms: float) -> str:
-    return format_duration_ms(ms)
-
-
-def _compute_audio_sha16(y: np.ndarray) -> str:
-    try:
-        arr = np.asarray(y, dtype=np.float32)
-    except Exception:
-        return hashlib.blake2s(b"", digest_size=16).hexdigest()
-
-    if not arr.flags["C_CONTIGUOUS"]:
-        arr = np.ascontiguousarray(arr)
-
-    return hashlib.blake2s(arr.tobytes(), digest_size=16).hexdigest()
-
-
-def _compute_pp_signature(pp_conf: PreprocessConfig) -> dict:
-    keys = ["target_sr", "denoise", "loudness_mode"]
-    sig = {}
-    for k in keys:
-        try:
-            sig[k] = getattr(pp_conf, k)
-        except Exception:
-            sig[k] = None
-    return sig
-
-
-def _compute_pipeline_signature(self) -> dict:
-    sig = _compute_pp_signature(self.pp_conf)
-    sig["transcriber_model"] = getattr(self.tx, "model_size", "unknown")
-    sig["registry_hash"] = self._compute_registry_hash()
-    return sig
-
-
-def _atomic_write_json(path: Path, data: dict) -> None:
-    path = Path(path)
-    path.parent.mkdir(parents=True, exist_ok=True)
-    tmp = path.with_suffix(path.suffix + ".tmp")
-    tmp.write_text(json.dumps(data, ensure_ascii=False, indent=2), encoding="utf-8")
-    tmp.replace(path)
-
-
-def _read_json_safe(path: Path):
-    path = Path(path)
-    try:
-        if path.exists():
-            return json.loads(path.read_text(encoding="utf-8"))
-    except Exception:
-        return None
-    return None
-
-# Default data structures
-SEGMENT_COLUMNS = [
-    "file_id",
-    "start",
-    "end",
-    "speaker_id",
-    "speaker_name",
-    "text",
-    "valence",
-    "arousal",
-    "dominance",
-    "emotion_top",
-    "emotion_scores_json",
-    "text_emotions_top5_json",
-    "text_emotions_full_json",
-    "intent_top",
-    "intent_top3_json",
-    "low_confidence_ser",
-    "vad_unstable",
-    "affect_hint",
-    "asr_logprob_avg",
-    "snr_db",
-    "wpm",
-    "pause_count",
-    "pause_time_s",
-    "f0_mean_hz",
-    "f0_std_hz",
-    "loudness_rms",
-    "disfluency_count",
-    "error_flags",
-    # Voice-quality metrics (if available)
-    "vq_jitter_pct",
-    "vq_shimmer_db",
-    "vq_hnr_db",
-    "vq_cpps_db",
-    "voice_quality_hint",
-]
-
-
-def default_affect() -> dict[str, Any]:
-    ser_scores = {"neutral": 1.0}
-    text_full = {"neutral": 1.0}
-    return {
-        "vad": {"valence": 0.0, "arousal": 0.0, "dominance": 0.0},
-        "speech_emotion": {
-            "top": "neutral",
-            "scores_8class": ser_scores,
-            "low_confidence_ser": True,
-        },
-        "text_emotions": {
-            "top5": [{"label": "neutral", "score": 1.0}],
-            "full_28class": text_full,
-        },
-        "intent": {
-            "top": "status_update",
-            "top3": [
-                {"label": "status_update", "score": 1.0},
-                {"label": "small_talk", "score": 0.0},
-                {"label": "opinion", "score": 0.0},
-            ],
-        },
-        "affect_hint": "neutral-status",
-    }
-
-
-def ensure_segment_keys(seg: dict[str, Any]) -> dict[str, Any]:
-    for k in SEGMENT_COLUMNS:
-        if k not in seg:
-            if k in ("error_flags",):
-                seg[k] = ""
-            elif k in ("low_confidence_ser", "vad_unstable"):
-                seg[k] = False
-            else:
-                seg[k] = None
-    return seg
-
-
-# Main Pipeline Class
-class AudioAnalysisPipelineV2:
-    def __init__(self, config: dict[str, Any] | None = None):
-        cfg = config or {}
-
-        self.run_id = cfg.get("run_id") or (time.strftime("%Y%m%d-%H%M%S") + "-" + uuid.uuid4().hex[:6])
-        self.schema_version = "2.0.0"
-
-        # Paths
-        self.log_dir = Path(cfg.get("log_dir", "logs"))
-        self.cache_root = Path(cfg.get("cache_root", ".cache"))
-        # Support multiple cache roots for reading (first is primary for writes)
-        extra_roots = cfg.get("cache_roots", [])
-        if isinstance(extra_roots, str | Path):
-            extra_roots = [extra_roots]
-        self.cache_roots: list[Path] = [self.cache_root] + [Path(p) for p in extra_roots]
-        self.cache_root.mkdir(parents=True, exist_ok=True)
-
-        # Persist config for later checks
-        self.cfg = dict(cfg)
-
-        # Quiet mode env + logging
-        self.quiet = bool(cfg.get("quiet", False))
-        if self.quiet:
-            import os as _os
-
-            _os.environ.setdefault("HF_HUB_DISABLE_PROGRESS_BARS", "1")
-            _os.environ.setdefault("TRANSFORMERS_VERBOSITY", "error")
-            _os.environ.setdefault("TOKENIZERS_PARALLELISM", "false")
-            _os.environ.setdefault("CT2_VERBOSE", "0")
-            try:
-                from transformers.utils.logging import set_verbosity_error as _setv
-
-                _setv()
-            except Exception:
-                pass
-
-        # Logger & Stats
-        self.corelog = PipelineLogger(
-            self.run_id,
-            self.log_dir / "run.jsonl",
-            console_level=(logging.WARNING if self.quiet else logging.INFO),
-        )
-        self.stats = RunStats(run_id=self.run_id, file_id="", schema_version=self.schema_version)
-
-        # Checkpoint manager
-        self.checkpoints = PipelineCheckpointManager(cfg.get("checkpoint_dir", "checkpoints"))
-
-        # Optional early dependency verification
-        if bool(cfg.get("validate_dependencies", False)):
-            ok, problems = _verify_core_dependencies(
-                require_versions=bool(cfg.get("strict_dependency_versions", False))
-            )
-            if not ok:
-                raise RuntimeError("Dependency verification failed:\n  - " + "\n  - ".join(problems))
-
-        # Initialize components with error handling
-        self._init_components(cfg)
-
-    def _init_components(self, cfg: dict[str, Any]):
-        """Initialize pipeline components with graceful error handling"""
-        try:
-            # Preprocessor
-            denoise_mode = "spectral_sub_soft" if cfg.get("noise_reduction", True) else "none"
-            self.pp_conf = PreprocessConfig(
-                target_sr=cfg.get("target_sr", 16000),
-                denoise=denoise_mode,
-                loudness_mode=cfg.get("loudness_mode", "asr"),
-                auto_chunk_enabled=cfg.get("auto_chunk_enabled", True),
-                chunk_threshold_minutes=cfg.get("chunk_threshold_minutes", 30.0),
-                chunk_size_minutes=cfg.get("chunk_size_minutes", 20.0),
-                chunk_overlap_seconds=cfg.get("chunk_overlap_seconds", 30.0),
-            )
-            preprocessor_factory = get_provider(
-                "preprocessor", lambda config: AudioPreprocessor(config)
-            )
-            self.pre = preprocessor_factory(self.pp_conf)
-
-            # Diarizer
-            registry_path = cfg.get("registry_path", str(Path("registry") / "speaker_registry.json"))
-            if not Path(registry_path).is_absolute():
-                registry_path = str(Path.cwd() / registry_path)
-
-            ecapa_path = cfg.get("ecapa_model_path")
-            search_paths = [
-                ecapa_path,
-                WINDOWS_MODELS_ROOT / "ecapa_tdnn.onnx" if WINDOWS_MODELS_ROOT else None,
-                Path("models") / "ecapa_tdnn.onnx",
-                Path("..") / "models" / "ecapa_tdnn.onnx",
-                Path("..") / "diaremot" / "models" / "ecapa_tdnn.onnx",
-                Path("..") / ".." / "models" / "ecapa_tdnn.onnx",
-            ]
-            resolved_path = None
-            for candidate in search_paths:
-                if not candidate:
-                    continue
-                candidate_path = Path(candidate).expanduser()
-                if not candidate_path.is_absolute():
-                    candidate_path = Path.cwd() / candidate_path
-                if candidate_path.exists():
-                    resolved_path = str(candidate_path.resolve())
-                    break
-            ecapa_path = resolved_path
-            # Create diarization config first
-            self.diar_conf = DiarizationConfig(
-                target_sr=self.pp_conf.target_sr,
-                registry_path=registry_path,
-                ahc_distance_threshold=cfg.get("ahc_distance_threshold", 0.02),
-                speaker_limit=cfg.get("speaker_limit", None),
-                ecapa_model_path=ecapa_path,
-                vad_backend=cfg.get("vad_backend", "auto"),
-                # Allow CLI to tune VAD
-                vad_threshold=cfg.get("vad_threshold", DiarizationConfig.vad_threshold),
-                vad_min_speech_sec=cfg.get("vad_min_speech_sec", DiarizationConfig.vad_min_speech_sec),
-                vad_min_silence_sec=cfg.get("vad_min_silence_sec", DiarizationConfig.vad_min_silence_sec),
-                speech_pad_sec=cfg.get("vad_speech_pad_sec", DiarizationConfig.speech_pad_sec),
-                allow_energy_vad_fallback=not bool(cfg.get("disable_energy_vad_fallback", False)),
-                energy_gate_db=cfg.get("energy_gate_db", DiarizationConfig.energy_gate_db),
-                energy_hop_sec=cfg.get("energy_hop_sec", DiarizationConfig.energy_hop_sec),
-            )
-            # Make Silero VAD less strict to avoid energy-VAD fallback
-            try:
-                # Only relax defaults if user did not override via CLI
-                if "vad_threshold" not in cfg:
-                    self.diar_conf.vad_threshold = 0.22
-                if "vad_min_speech_sec" not in cfg:
-                    self.diar_conf.vad_min_speech_sec = 0.40
-                if "vad_min_silence_sec" not in cfg:
-                    self.diar_conf.vad_min_silence_sec = 0.40
-                if "vad_speech_pad_sec" not in cfg:
-                    self.diar_conf.speech_pad_sec = 0.15
-            except Exception:
-                pass
-
-            # Diarizer: baseline by default; optional CPU-optimized wrapper behind a flag
-            diarizer_factory = get_provider(
-                "speaker_diarizer", lambda config: SpeakerDiarizer(config)
-            )
-            self.diar = diarizer_factory(self.diar_conf)
-            if bool(cfg.get("cpu_diarizer", False)):
-                try:
-                    from .cpu_optimized_diarizer import (
-                        CPUOptimizationConfig,
-                        CPUOptimizedSpeakerDiarizer,
-                    )
-
-                    cpu_conf = CPUOptimizationConfig(max_speakers=self.diar_conf.speaker_limit)
-                    self.diar = CPUOptimizedSpeakerDiarizer(self.diar, cpu_conf)
-                    self.corelog.info("[diarizer] using CPU-optimized wrapper")
-                except Exception as _e:
-                    self.corelog.warn(f"[diarizer] CPU wrapper unavailable, using baseline: {_e}")
-
-            # Transcriber - Force CPU-only configuration
-            transcriber_config = {
-                "model_size": str(cfg.get("whisper_model", DEFAULT_WHISPER_MODEL)),
-                # Device selection is handled internally by the transcription backends
-                "language": cfg.get("language", None),
-                "beam_size": cfg.get("beam_size", 1),
-                "temperature": cfg.get("temperature", 0.0),
-                "compression_ratio_threshold": cfg.get("compression_ratio_threshold", 2.5),
-                "log_prob_threshold": cfg.get("log_prob_threshold", -1.0),
-                "no_speech_threshold": cfg.get("no_speech_threshold", 0.50),
-                "condition_on_previous_text": cfg.get("condition_on_previous_text", False),
-                "word_timestamps": cfg.get("word_timestamps", True),
-                "max_asr_window_sec": cfg.get("max_asr_window_sec", 480),
-                "vad_min_silence_ms": cfg.get("vad_min_silence_ms", 1800),
-                "language_mode": cfg.get("language_mode", "auto"),
-                # Backend tuning
-                "compute_type": cfg.get("compute_type", None),
-                "cpu_threads": cfg.get("cpu_threads", None),
-                "asr_backend": cfg.get("asr_backend", "auto"),
-                # Timeouts
-                "segment_timeout_sec": cfg.get("segment_timeout_sec", 300.0),
-                "batch_timeout_sec": cfg.get("batch_timeout_sec", 1200.0),
-            }
-
-            # Set CPU-only environment variables
-            import os
-
-            os.environ["CUDA_VISIBLE_DEVICES"] = ""
-            os.environ["TORCH_DEVICE"] = "cpu"
-
-            transcriber_factory = get_provider("transcriber", _default_transcriber_factory)
-            self.tx = transcriber_factory(**transcriber_config)
-
-            # Affect analyzer (optional)
-            if cfg.get("disable_affect"):
-                self.affect = None
-            else:
-                emotion_factory = get_provider("emotion_analyzer", _default_emotion_factory)
-                self.affect = emotion_factory(
-                    {
-                        "text_emotion_model": cfg.get(
-                            "text_emotion_model", "SamLowe/roberta-base-go_emotions"
-                        ),
-                        "intent_labels": cfg.get("intent_labels", INTENT_LABELS_DEFAULT),
-                    }
-                )
-
-            # Optional background SED / noise tagger
-            self.sed_tagger = None
-            try:
-                if PANNSEventTagger is not None and bool(cfg.get("enable_sed", True)):
-                    self.sed_tagger = PANNSEventTagger(SEDConfig() if SEDConfig else None)
-            except Exception:
-                self.sed_tagger = None
-
-            # HTML & PDF generators
-            self.html = HTMLSummaryGenerator()
-            self.pdf = PDFSummaryGenerator()
-
-            # Model tracking
-            self.stats.models.update(
-                {
-                    "preprocessor": getattr(self.pre, "__class__", type(self.pre)).__name__,
-                    "diarizer": getattr(self.diar, "__class__", type(self.diar)).__name__,
-                    "transcriber": getattr(self.tx, "__class__", type(self.tx)).__name__,
-                    "affect": getattr(self.affect, "__class__", type(self.affect)).__name__,
-                }
-            )
-
-            # Config snapshot
-            self.stats.config_snapshot = {
-                "target_sr": self.pp_conf.target_sr,
-                "noise_reduction": cfg.get("noise_reduction", True),
-                "registry_path": self.diar_conf.registry_path,
-                "ahc_distance_threshold": self.diar_conf.ahc_distance_threshold,
-                "whisper_model": str(cfg.get("whisper_model", DEFAULT_WHISPER_MODEL)),
-                "beam_size": cfg.get("beam_size", 1),
-                "temperature": cfg.get("temperature", 0.0),
-                "no_speech_threshold": cfg.get("no_speech_threshold", 0.50),
-                "intent_labels": cfg.get("intent_labels", INTENT_LABELS_DEFAULT),
-            }
-
-        except Exception as e:
-            self.corelog.error(f"Component initialization error: {e}")
-            # Ensure minimal components exist even on init failure
-            try:
-                if not hasattr(self, "pre"):
-                    self.pre = get_provider(
-                        "preprocessor", lambda config: AudioPreprocessor(config)
-                    )(PreprocessConfig())
-            except Exception:
-                self.pre = None
-            try:
-                if not hasattr(self, "diar"):
-                    self.diar = get_provider(
-                        "speaker_diarizer", lambda config: SpeakerDiarizer(config)
-                    )(DiarizationConfig(target_sr=16000))
-            except Exception:
-                self.diar = None
-            try:
-                if not hasattr(self, "tx"):
-                    self.tx = get_provider("transcriber", _default_transcriber_factory)()
-            except Exception:
-                pass
-            try:
-                if not hasattr(self, "affect"):
-                    self.affect = get_provider("emotion_analyzer", _default_emotion_factory)({})
-            except Exception:
-                pass
-            try:
-                if not hasattr(self, "pdf"):
-                    self.pdf = PDFSummaryGenerator()
-            except Exception:
-                pass
-
-    def _affect_hint(self, v, a, d, intent):
-        try:
-            if a is None or v is None:
-                return "neutral-status"
-            if a > 0.5 and v < 0:
-                return "agitated-negative"
-            if a < 0.3 and v > 0.2:
-                return "calm-positive"
-            return f"neutral-{intent}"
-        except Exception:
-            return "neutral-status"
-
-    def _affect_unified(self, wav: np.ndarray, sr: int, text: str) -> dict[str, Any]:
-        try:
-            if hasattr(self.affect, "analyze"):
-                res = self.affect.analyze(wav=wav, sr=sr, text=text)
-                return res or default_affect()
-
-            # Fallback implementation
-            return default_affect()
-
-        except Exception as e:
-            self.corelog.warn(f"Affect analysis failed: {e}")
-            return default_affect()
-
-    def _extract_paraling(self, wav: np.ndarray, sr: int, segs: list[dict[str, Any]]) -> dict[int, dict[str, Any]]:
-        """Extract paralinguistic features with fallback"""
-        results: dict[int, dict[str, Any]] = {}
-
-        try:
-            if para and hasattr(para, "extract"):
-                out = para.extract(wav, sr, segs) or []
-                for i, d in enumerate(out):
-                    results[i] = {
-                        "wpm": float(d.get("wpm", 0.0) or 0.0),
-                        "pause_count": int(d.get("pause_count", 0) or 0),
-                        "pause_time_s": float(d.get("pause_time_s", 0.0) or 0.0),
-                        "f0_mean_hz": float(d.get("f0_mean_hz", 0.0) or 0.0),
-                        "f0_std_hz": float(d.get("f0_std_hz", 0.0) or 0.0),
-                        "loudness_rms": float(d.get("loudness_rms", 0.0) or 0.0),
-                        "disfluency_count": int(d.get("disfluency_count", 0) or 0),
-                        "vq_jitter_pct": float(d.get("vq_jitter_pct", 0.0) or 0.0),
-                        "vq_shimmer_db": float(d.get("vq_shimmer_db", 0.0) or 0.0),
-                        "vq_hnr_db": float(d.get("vq_hnr_db", 0.0) or 0.0),
-                        "vq_cpps_db": float(d.get("vq_cpps_db", 0.0) or 0.0),
-                    }
-                return results
-        except Exception as e:
-            self.corelog.warn(f"[paralinguistics] fallback: {e}")
-
-        # Lightweight fallback
-        for i, s in enumerate(segs):
-            start = float(s.get("start", 0.0) or 0.0)
-            end = float(s.get("end", 0.0) or 0.0)
-            dur = max(1e-6, end - start)
-            txt = s.get("text") or ""
-            words = max(0, len(txt.split()))
-            wpm = (words / dur) * 60.0 if dur > 0 else 0.0
-
-            i0 = int(start * sr)
-            i1 = int(end * sr)
-            clip = wav[max(0, i0) : max(0, i1)]
-            loud = float(np.sqrt(np.mean(clip.astype(np.float32) ** 2))) if clip.size > 0 else 0.0
-
-            results[i] = {
-                "wpm": float(wpm),
-                "pause_count": 0,
-                "pause_time_s": 0.0,
-                "f0_mean_hz": 0.0,
-                "f0_std_hz": 0.0,
-                "loudness_rms": float(loud),
-                "disfluency_count": 0,
-            }
-        return results
-
-    def _write_outputs(
-        self,
-        input_audio_path: str,
-        outp: Path,
-        segments_final: list[dict[str, Any]],
-        speakers_summary: list[dict[str, Any]],
-        health: Any,
-        turns: list[dict[str, Any]],
-        overlap_stats: dict[str, Any],
-        per_speaker_interrupts: dict[str, Any],
-        conv_metrics: ConversationMetrics | None,
-        duration_s: float,
-    ):
-        """Write all output files"""
-        # Primary CSV
-        self._write_csv(outp / "diarized_transcript_with_emotion.csv", segments_final)
-
-        # JSONL segments
-        self._write_jsonl(outp / "segments.jsonl", segments_final)
-
-        # Timeline
-        self._write_timeline(outp / "timeline.csv", segments_final)
-
-        # QC report
-        self._write_qc(
-            outp / "qc_report.json",
-            self.stats,
-            health,
-            n_turns=len(turns),
-            n_segments=len(segments_final),
-            segments=segments_final,
-        )
-
-        # Speakers summary
-        if speakers_summary:
-            headers = sorted({k for r in speakers_summary for k in r.keys()})
-            with (outp / "speakers_summary.csv").open("w", newline="", encoding="utf-8") as f:
-                w = csv.DictWriter(f, fieldnames=headers)
-                w.writeheader()
-                for r in speakers_summary:
-                    w.writerow({k: r.get(k, None) for k in headers})
-
-        # HTML summary
-        try:
-            html_path = self.html.render_to_html(
-                out_dir=str(outp),
-                file_id=self.stats.file_id,
-                segments=segments_final,
-                speakers_summary=speakers_summary,
-                overlap_stats=overlap_stats,
-            )
-        except (RuntimeError, ValueError, OSError, ImportError) as e:
-            html_path = None
-            self.file_logger.warning(
-                "HTML summary skipped: %s. Verify HTML template assets or install report dependencies.",
-                e,
-            )
-
-        # PDF summary
-        try:
-            pdf_path = self.pdf.render_to_pdf(
-                out_dir=str(outp),
-                file_id=self.stats.file_id,
-                segments=segments_final,
-                speakers_summary=speakers_summary,
-                overlap_stats=overlap_stats,
-            )
-        except (RuntimeError, ValueError, OSError, ImportError) as e:
-            pdf_path = None
-            self.file_logger.warning(
-                "PDF summary skipped: %s. Ensure wkhtmltopdf/LaTeX prerequisites are installed.",
-                e,
-            )
-
-        self.checkpoints.create_checkpoint(
-            input_audio_path,
-            ProcessingStage.SUMMARY_GENERATION,
-            {"html": html_path, "pdf": pdf_path},
-            progress=90.0,
-        )
-
-    def process_audio_file(self, input_audio_path: str, out_dir: str) -> dict[str, Any]:
-        """Main processing function with robust checkpoint system"""
-        outp = Path(out_dir)
-        outp.mkdir(parents=True, exist_ok=True)
-        self.stats.file_id = Path(input_audio_path).name
-        self.file_logger = self.corelog.bind(file_id=self.stats.file_id)
-
-        # Initialize all variables to prevent UnboundLocalError
-        y = np.array([])
-        sr = 16000
-        health = None
-        sed_info = None
-        tx_out = []
-        norm_tx = []
-        speakers_summary = []
-        turns = []
-        segments_final = []
-        conv_metrics = None
-        duration_s = 0.0
-        overlap_stats = {}
-        per_speaker_interrupts = {}
-
-        # Checkpoint variables
-        audio_sha16 = ""
-        pp_sig = {}
-        cache_dir = None
-        diar_cache = None
-        tx_cache = None
-        resume_diar = False
-        resume_tx = False
-
-        try:
-            # ========== 0) Dependency Check (informational) ==========
-            with StageGuard(self.corelog, self.stats, "dependency_check"):
-                dep_summary = dependency_summary()
-                unhealthy = [k for k, v in dep_summary.items() if v.get("status") != "ok"]
-                self.corelog.event("dependency_check", "summary", unhealthy=unhealthy)
-                if unhealthy:
-                    self.file_logger.warning("Dependency issues detected: %s", unhealthy)
-                    for k in unhealthy:
-                        issue = dep_summary[k].get("issue")
-                        if issue:
-                            self.stats.warnings.append(f"dep:{k}: {issue}")
-                try:
-                    self.stats.config_snapshot["dependency_ok"] = len(unhealthy) == 0
-                    self.stats.config_snapshot["dependency_summary"] = dep_summary
-                except Exception:
-                    pass
-
-            # ========== 1) Preprocess ==========
-            if not hasattr(self, "pre") or self.pre is None:
-                raise RuntimeError("Preprocessor component unavailable; initialization failed")
-            with StageGuard(self.corelog, self.stats, "preprocess"):
-                y, sr, health = self.pre.process_file(input_audio_path)
-                duration_s = float(len(y) / sr) if sr else 0.0
-                self.file_logger.info("[preprocess] file duration %s", _fmt_hms(duration_s))
-                self.corelog.event(
-                    "preprocess",
-                    "metrics",
-                    duration_s=duration_s,
-                    snr_db=float(getattr(health, "snr_db", 0.0)) if health else None,
-                )
-            audio_sha16 = _compute_audio_sha16(y)
-            if audio_sha16:
-                self.checkpoints.seed_file_hash(input_audio_path, audio_sha16)
-
-            self.checkpoints.create_checkpoint(
-                input_audio_path,
-                ProcessingStage.AUDIO_PREPROCESSING,
-                {"sr": sr},
-                progress=5.0,
-                file_hash=audio_sha16,
-            )
-            # ========== 1b) Background SED (optional) ==========
-            with StageGuard(self.corelog, self.stats, "background_sed"):
-                try:
-                    if getattr(self, "sed_tagger", None) is not None and y.size > 0 and sr:
-                        sed_info = self.sed_tagger.tag(y, sr)
-                        if sed_info:
-                            self.corelog.event(
-                                "background_sed",
-                                "tags",
-                                dominant_label=sed_info.get("dominant_label"),
-                                noise_score=sed_info.get("noise_score"),
-                            )
-                            self.stats.config_snapshot["background_sed"] = sed_info
-                except (
-                    ImportError,
-                    ModuleNotFoundError,
-                    RuntimeError,
-                    ValueError,
-                    OSError,
-                ) as e:
-                    self.corelog.warn(
-                        "[sed] tagging skipped: " f"{e}. Install sed_panns dependencies or disable background SED."
-                    )
-
-            # Compute checkpoint signatures
-            pp_sig = _compute_pp_signature(self.pp_conf)
-            cache_dir = self.cache_root / audio_sha16
-            cache_dir.mkdir(parents=True, exist_ok=True)
-            diar_path = cache_dir / "diar.json"
-            tx_path = cache_dir / "tx.json"
-
-            # Check caches across all configured roots (read), prefer primary root
-            diar_cache = _read_json_safe(diar_path)
-            tx_cache = _read_json_safe(tx_path)
-            diar_cache_src = str(diar_path) if diar_cache else None
-            tx_cache_src = str(tx_path) if tx_cache else None
-            if not diar_cache or not tx_cache:
-                for root in self.cache_roots[1:]:
-                    alt_dir = Path(root) / audio_sha16
-                    alt_diar = _read_json_safe(alt_dir / "diar.json")
-                    alt_tx = _read_json_safe(alt_dir / "tx.json")
-                    if not diar_cache and alt_diar:
-                        diar_cache = alt_diar
-                        diar_cache_src = str(alt_dir / "diar.json")
-                    if not tx_cache and alt_tx:
-                        tx_cache = alt_tx
-                        tx_cache_src = str(alt_dir / "tx.json")
-                    if diar_cache and tx_cache:
-                        break
-
-            def _cache_matches(obj):
-                return (
-                    obj
-                    and obj.get("version") == CACHE_VERSION
-                    and obj.get("audio_sha16") == audio_sha16
-                    and obj.get("pp_signature") == pp_sig
-                )
-
-            if _cache_matches(tx_cache):
-                resume_tx = True
-                # Only resume diarization if diar cache also matches
-                resume_diar = bool(_cache_matches(diar_cache))
-                if resume_diar:
-                    self.file_logger.info(
-                        "[resume] using tx.json+diar.json caches; skipping diarize+ASR"
-                    )
-                else:
-                    self.file_logger.info(
-                        "[resume] using tx.json cache; skipping ASR and reconstructing turns from tx cache"
-                    )
-                self.corelog.event(
-                    "resume",
-                    "tx_cache_hit",
-                    audio_sha16=audio_sha16,
-                    src=tx_cache_src,
-                )
-            elif _cache_matches(diar_cache):
-                resume_diar = True
-                self.file_logger.info("[resume] using diar.json cache; skipping diarize")
-                self.corelog.event(
-                    "resume",
-                    "diar_cache_hit",
-                    audio_sha16=audio_sha16,
-                    src=diar_cache_src,
-                )
-
-            # Optionally ignore caches to force diarize/ASR
-            if self.cfg.get("ignore_tx_cache"):
-                diar_cache = None
-                tx_cache = None
-                resume_diar = False
-                resume_tx = False
-
-            # ========== 2) Diarize ==========
-            vad_unstable = False
-            with StageGuard(self.corelog, self.stats, "diarize") as g:
-                if resume_tx and (not diar_cache) and tx_cache and tx_cache.get("segments"):
-                    # Reconstruct lightweight turns directly from tx cache
-                    try:
-                        tx_segments = tx_cache.get("segments", []) or []
-                        turns = []
-                        for d in tx_segments:
-                            try:
-                                s = float(d.get("start", d.get("start_time", 0.0)) or 0.0)
-                                e = float(d.get("end", d.get("end_time", 0.0)) or 0.0)
-                                sid = str(d.get("speaker_id", d.get("speaker", "Speaker_1")))
-                                sname = d.get("speaker_name") or sid
-                                if e < s:
-                                    s, e = e, s
-                                turns.append(
-                                    {
-                                        "start": s,
-                                        "end": e,
-                                        "speaker": sid,
-                                        "speaker_name": sname,
-                                    }
-                                )
-                            except (TypeError, ValueError, KeyError, AttributeError):
-                                continue
-                        # Basic sanity: ensure at least one turn spans audio if nothing valid
-                        if not turns:
-                            turns = [
-                                {
-                                    "start": 0.0,
-                                    "end": duration_s,
-                                    "speaker": "Speaker_1",
-                                    "speaker_name": "Speaker_1",
-                                }
-                            ]
-                        g.done(
-                            turns=len(turns),
-                            speakers_est=len(set([t.get("speaker") for t in turns])),
-                        )
-                    except (AttributeError, KeyError, TypeError, ValueError) as e:
-                        self.corelog.warn(
-                            "Failed to reconstruct turns from tx cache: "
-                            f"{e}; rerunning diarization to rebuild cache integrity."
-                        )
-                        try:
-                            turns = self.diar.diarize_audio(y, sr) or []
-                        except (
-                            RuntimeError,
-                            ValueError,
-                            OSError,
-                            subprocess.CalledProcessError,
-                        ) as e2:
-                            self.corelog.warn(
-                                "Diarization failed: "
-                                f"{e2}; using single-speaker fallback. Check VAD thresholds or model availability."
-                            )
-                            turns = [
-                                {
-                                    "start": 0.0,
-                                    "end": duration_s,
-                                    "speaker": "Speaker_1",
-                                    "speaker_name": "Speaker_1",
-                                }
-                            ]
-                        if not turns:
-                            self.corelog.warn("Diarizer returned 0 turns; using fallback")
-                            turns = [
-                                {
-                                    "start": 0.0,
-                                    "end": duration_s,
-                                    "speaker": "Speaker_1",
-                                    "speaker_name": "Speaker_1",
-                                }
-                            ]
-                        g.done(
-                            turns=len(turns),
-                            speakers_est=len(set([t.get("speaker") for t in turns])),
-                        )
-                elif resume_diar and diar_cache:
-                    turns = diar_cache.get("turns", []) or []
-                    if not turns:
-                        self.corelog.warn("Cached diar.json has 0 turns; proceeding with fallback")
-                        turns = [
-                            {
-                                "start": 0.0,
-                                "end": duration_s,
-                                "speaker": "Speaker_1",
-                                "speaker_name": "Speaker_1",
-                            }
-                        ]
-
-                    try:
-                        vad_toggles = sum(1 for t in turns if t.get("is_boundary_flip"))
-                    except (TypeError, AttributeError):
-                        vad_toggles = 0
-                    vad_unstable = (vad_toggles / max(1, int(duration_s / 60) or 1)) > 60
-                    g.done(
-                        turns=len(turns),
-                        speakers_est=len(set([t.get("speaker") for t in turns])),
-                    )
-                else:
-                    try:
-                        turns = self.diar.diarize_audio(y, sr) or []
-                    except (
-                        RuntimeError,
-                        ValueError,
-                        OSError,
-                        subprocess.CalledProcessError,
-                    ) as e:
-                        self.corelog.warn(
-                            "Diarization failed: "
-                            f"{e}; reverting to single-speaker assumption. Verify ECAPA/pyannote assets."
-                        )
-                        turns = [
-                            {
-                                "start": 0.0,
-                                "end": duration_s,
-                                "speaker": "Speaker_1",
-                                "speaker_name": "Speaker_1",
-                            }
-                        ]
-
-                    if not turns:
-                        self.corelog.warn("Diarizer returned 0 turns; using fallback")
-                        turns = [
-                            {
-                                "start": 0.0,
-                                "end": duration_s,
-                                "speaker": "Speaker_1",
-                                "speaker_name": "Speaker_1",
-                            }
-                        ]
-
-                    try:
-                        vad_toggles = sum(1 for t in turns if t.get("is_boundary_flip"))
-                    except (TypeError, AttributeError):
-                        vad_toggles = 0
-                    vad_unstable = (vad_toggles / max(1, int(duration_s / 60) or 1)) > 60
-                    g.done(
-                        turns=len(turns),
-                        speakers_est=len(set([t.get("speaker") for t in turns])),
-                    )
-
-                    # Save diarization cache
-                    try:
-                        # Ensure turns are JSON-serializable (e.g., convert numpy embeddings)
-                        def _jsonable_turns(_turns):
-                            out = []
-                            for _t in _turns:
-                                try:
-                                    tcopy = dict(_t)
-                                except (TypeError, ValueError, AttributeError):
-                                    # Fallback for non-dict-like items
-                                    continue
-                                emb = tcopy.get("embedding")
-                                try:
-                                    import numpy as _np  # local import to avoid top-level dependency issues
-
-                                    if isinstance(emb, _np.ndarray):
-                                        tcopy["embedding"] = emb.tolist()
-                                    elif hasattr(emb, "tolist"):
-                                        tcopy["embedding"] = emb.tolist()
-                                    elif emb is not None and not isinstance(emb, list | float | int | str | bool):
-                                        tcopy["embedding"] = None
-                                except (ImportError, AttributeError, TypeError, ValueError):
-                                    # If numpy not available or any issue, drop embedding
-                                    tcopy["embedding"] = None
-                                out.append(tcopy)
-                            return out
-
-                        _atomic_write_json(
-                            diar_path,
-                            {
-                                "version": CACHE_VERSION,
-                                "audio_sha16": audio_sha16,
-                                "pp_signature": pp_sig,
-                                "turns": _jsonable_turns(turns),
-                                "saved_at": time.time(),
-                            },
-                        )
-                    except OSError as e:
-                        self.corelog.warn(f"[cache] diar.json write failed: {e}. Ensure cache directory is writable.")
-
-            self.checkpoints.create_checkpoint(
-                input_audio_path,
-                ProcessingStage.DIARIZATION,
-                turns,
-                progress=30.0,
-            )
-
-            # Registry update (safe)
-            with StageGuard(self.corelog, self.stats, "registry_update"):
-                try:
-                    if hasattr(self.diar, "registry") and self.diar.registry is not None:
-                        # Update registry centroids if possible
-                        pass  # Implementation depends on your registry interface
-                except (RuntimeError, ValueError, OSError) as e:
-                    self.corelog.warn(
-                        f"[registry] update skipped: {e}. Review speaker registry permissions and schema."
-                    )
-
-            # ========== 3) Transcribe ==========
-            tx_in = []
-            speaker_name_map = {}
-            for t in turns:
-                start = float(t.get("start", t.get("start_time", 0.0)) or 0.0)
-                end = float(t.get("end", t.get("end_time", start + 0.5)) or (start + 0.5))
-                sid = str(t.get("speaker"))
-                sname = t.get("speaker_name") or sid
-                speaker_name_map[sid] = sname
-                tx_in.append(
-                    {
-                        "start_time": start,
-                        "end_time": end,
-                        "speaker_id": sid,
-                        "speaker_name": sname,
-                    }
-                )
-
-            with StageGuard(self.corelog, self.stats, "transcribe") as g:
-                if resume_tx and tx_cache:
-                    tx_out = []
-                    g.done(segments=len(tx_cache.get("segments", []) or []))
-                else:
-                    try:
-                        tx_out = self.tx.transcribe_segments(y, sr, tx_in) or []
-                    except (
-                        RuntimeError,
-                        TimeoutError,
-                        subprocess.CalledProcessError,
-                    ) as e:
-                        self.corelog.warn(
-                            "Transcription failed: "
-                            f"{e}; generating placeholder segments. Verify faster-whisper setup or tune --asr-segment-timeout."
-                        )
-                        tx_out = []
-                        # Create fallback transcription segments
-                        for seg in tx_in:
-                            tx_out.append(
-                                type(
-                                    "TranscriptionSegment",
-                                    (),
-                                    {
-                                        "start_time": seg["start_time"],
-                                        "end_time": seg["end_time"],
-                                        "text": "[Transcription unavailable]",
-                                        "speaker_id": seg["speaker_id"],
-                                        "speaker_name": seg["speaker_name"],
-                                        "asr_logprob_avg": None,
-                                        "snr_db": None,
-                                    },
-                                )()
-                            )
-
-                    g.done(segments=len(tx_out))
-
-            # Normalize transcription output
-            if resume_tx and tx_cache and (tx_cache.get("segments") is not None):
-                for d in tx_cache.get("segments", []):
-                    norm_tx.append(
-                        {
-                            "start": float(d.get("start", 0.0) or d.get("start_time", 0.0) or 0.0),
-                            "end": float(d.get("end", 0.0) or d.get("end_time", 0.0) or 0.0),
-                            "speaker_id": d.get("speaker_id"),
-                            "speaker_name": d.get("speaker_name"),
-                            "text": d.get("text", ""),
-                            "asr_logprob_avg": d.get("asr_logprob_avg"),
-                            "snr_db": d.get("snr_db"),
-                            "error_flags": d.get("error_flags", ""),
-                        }
-                    )
-            else:
-                for it in tx_out:
-                    d = it.__dict__ if hasattr(it, "__dict__") else dict(it) if isinstance(it, dict) else {}
-                    norm_tx.append(
-                        {
-                            "start": float(d.get("start_time", d.get("start", 0.0)) or 0.0),
-                            "end": float(d.get("end_time", d.get("end", 0.0)) or 0.0),
-                            "speaker_id": d.get("speaker_id"),
-                            "speaker_name": d.get("speaker_name"),
-                            "text": d.get("text", ""),
-                            "asr_logprob_avg": d.get("asr_logprob_avg"),
-                            "snr_db": d.get("snr_db"),
-                            "error_flags": "",
-                        }
-                    )
-
-            self.checkpoints.create_checkpoint(
-                input_audio_path,
-                ProcessingStage.TRANSCRIPTION,
-                norm_tx,
-                progress=60.0,
-            )
-
-            # Save transcription cache
-            try:
-                _atomic_write_json(
-                    tx_path,
-                    {
-                        "version": CACHE_VERSION,
-                        "audio_sha16": audio_sha16,
-                        "pp_signature": pp_sig,
-                        "segments": norm_tx,
-                        "saved_at": time.time(),
-                    },
-                )
-            except OSError as e:
-                self.corelog.warn(
-                    f"[cache] tx.json write failed: {e}. Check disk space and cache directory permissions."
-                )
-
-            # ========== 4) Paralinguistics ==========
-            para_metrics: dict[int, dict[str, Any]] = {}
-            with StageGuard(self.corelog, self.stats, "paralinguistics"):
-                if not self.stats.config_snapshot.get("transcribe_failed"):
-                    tmp_para_metrics = self._extract_paraling(y, sr, norm_tx)
-                    if isinstance(tmp_para_metrics, dict):
-                        para_metrics = tmp_para_metrics
-                    else:
-                        para_metrics = {}
-
-            # Memory cleanup after large operations
-            try:
-                import gc
-
-                gc.collect()
-            except Exception:
-                pass
-
-            # ========== 5) Affect Analysis & Assembly ==========
-            with StageGuard(self.corelog, self.stats, "affect_and_assemble") as g:
-                if self.stats.config_snapshot.get("transcribe_failed"):
-                    segments_final = []
-                else:
-                    for i, seg in enumerate(norm_tx):
-                        start = float(seg["start"] or 0.0)
-                        end = float(seg["end"] or start)
-                        i0 = int(start * sr)
-                        i1 = int(end * sr)
-                        clip = y[max(0, i0) : max(0, i1)] if len(y) > 0 else np.array([])
-                        text = seg.get("text") or ""
-
-                        aff = self._affect_unified(clip, sr, text)
-                        v = aff["vad"].get("valence", 0.0)
-                        a = aff["vad"].get("arousal", 0.0)
-                        dmn = aff["vad"].get("dominance", 0.0)
-                        ser_top = aff["speech_emotion"].get("top", "neutral")
-                        ser_scores = aff["speech_emotion"].get("scores_8class", {"neutral": 1.0})
-                        low_ser = bool(aff["speech_emotion"].get("low_confidence_ser", False))
-                        tx5 = aff["text_emotions"].get("top5", [{"label": "neutral", "score": 1.0}])
-                        txfull = aff["text_emotions"].get("full_28class", {"neutral": 1.0})
-                        intent_top = aff["intent"].get("top", "status_update")
-                        intent_top3 = aff["intent"].get("top3", [])
-                        hint = aff.get("affect_hint", "neutral-status")
-
-                        pm = para_metrics.get(i, {})
-                        row = {
-                            "file_id": self.stats.file_id,
-                            "start": start,
-                            "end": end,
-                            "speaker_id": seg.get("speaker_id"),
-                            "speaker_name": seg.get("speaker_name"),
-                            "text": text,
-                            "valence": float(v) if v is not None else None,
-                            "arousal": float(a) if a is not None else None,
-                            "dominance": float(dmn) if dmn is not None else None,
-                            "emotion_top": ser_top,
-                            "emotion_scores_json": json.dumps(ser_scores, ensure_ascii=False),
-                            "text_emotions_top5_json": json.dumps(tx5, ensure_ascii=False),
-                            "text_emotions_full_json": json.dumps(txfull, ensure_ascii=False),
-                            "intent_top": intent_top,
-                            "intent_top3_json": json.dumps(intent_top3, ensure_ascii=False),
-                            "low_confidence_ser": low_ser,
-                            "vad_unstable": bool(vad_unstable),
-                            "affect_hint": hint,
-                            "asr_logprob_avg": seg.get("asr_logprob_avg"),
-                            "snr_db": seg.get("snr_db"),
-                            "wpm": pm.get("wpm", 0.0),
-                            "pause_count": pm.get("pause_count", 0),
-                            "pause_time_s": pm.get("pause_time_s", 0.0),
-                            "f0_mean_hz": pm.get("f0_mean_hz", 0.0),
-                            "f0_std_hz": pm.get("f0_std_hz", 0.0),
-                            "loudness_rms": pm.get("loudness_rms", 0.0),
-                            "disfluency_count": pm.get("disfluency_count", 0),
-                            "vq_jitter_pct": pm.get("vq_jitter_pct"),
-                            "vq_shimmer_db": pm.get("vq_shimmer_db"),
-                            "vq_hnr_db": pm.get("vq_hnr_db"),
-                            "vq_cpps_db": pm.get("vq_cpps_db"),
-                            "voice_quality_hint": pm.get("vq_note"),
-                            "error_flags": seg.get("error_flags", ""),
-                        }
-                        segments_final.append(ensure_segment_keys(row))
-
-                g.done(segments=len(segments_final))
-
-            # ========== 6) Overlap & Interruptions ==========
-            with StageGuard(self.corelog, self.stats, "overlap_interruptions"):
-                try:
-                    if para and hasattr(para, "compute_overlap_and_interruptions"):
-                        ov = para.compute_overlap_and_interruptions(turns) or {}
-                    else:
-                        ov = {}
-                    overlap_stats = {
-                        "overlap_total_sec": float(ov.get("overlap_total_sec", 0.0)),
-                        "overlap_ratio": float(ov.get("overlap_ratio", 0.0)),
-                    }
-                    per_speaker_interrupts = ov.get("per_speaker", {}) or {}
-                except (AttributeError, RuntimeError, ValueError) as e:
-                    self.corelog.warn(
-                        "[overlap] skipped: " f"{e}. Install paralinguistics extras or validate overlap feature inputs."
-                    )
-                    overlap_stats = {"overlap_total_sec": 0.0, "overlap_ratio": 0.0}
-                    per_speaker_interrupts = {}
-
-            # ========== 7) Conversation Analysis ==========
-            with StageGuard(self.corelog, self.stats, "conversation_analysis"):
-                try:
-                    conv_metrics = analyze_conversation_flow(segments_final, duration_s)
-                    self.corelog.event(
-                        "conversation_analysis",
-                        "metrics",
-                        balance=conv_metrics.turn_taking_balance,
-                        pace=conv_metrics.conversation_pace_turns_per_min,
-                        coherence=conv_metrics.topic_coherence_score,
-                    )
-                except (RuntimeError, ValueError, ZeroDivisionError) as e:
-                    self.corelog.warn(
-                        "Conversation analysis failed: " f"{e}. Falling back to neutral conversational metrics."
-                    )
-                    try:
-                        # Construct a minimal metrics object compatible with downstream
-                        conv_metrics = ConversationMetrics(
-                            turn_taking_balance=0.5,
-                            interruption_rate_per_min=0.0,
-                            avg_turn_duration_sec=0.0,
-                            conversation_pace_turns_per_min=0.0,
-                            silence_ratio=0.0,
-                            speaker_dominance={},
-                            response_latency_stats={},
-                            topic_coherence_score=0.0,
-                            energy_flow=[],
-                        )
-                    except (TypeError, ValueError):
-                        conv_metrics = None
-
-            # ========== 8) Speaker Rollups ==========
-            with StageGuard(self.corelog, self.stats, "speaker_rollups"):
-                try:
-                    speakers_summary = build_speakers_summary(segments_final, per_speaker_interrupts, overlap_stats)
-                    # Ensure it's a list of dicts
-                    if isinstance(speakers_summary, dict):
-                        speakers_summary = [dict(v, speaker_id=k) for k, v in speakers_summary.items()]
-                    elif not isinstance(speakers_summary, list):
-                        speakers_summary = []
-                except (RuntimeError, ValueError, TypeError) as e:
-                    self.corelog.warn(
-                        "Speaker rollups failed: "
-                        f"{e}. Inspect segment records or disable speaker summary generation."
-                    )
-                    speakers_summary = []
-
-            # ========== 9) Write Outputs ==========
-            with StageGuard(self.corelog, self.stats, "outputs"):
-                self._write_outputs(
-                    input_audio_path,
-                    outp,
-                    segments_final,
-                    speakers_summary,
-                    health,
-                    turns,
-                    overlap_stats,
-                    per_speaker_interrupts,
-                    conv_metrics,
-                    duration_s,
-                )
-
-                # Mark cache completion
-                try:
-                    (cache_dir / ".done").write_text("ok", encoding="utf-8")
-                except OSError:
-                    pass
-
-        except Exception as e:
-            self.corelog.error(f"Pipeline failed with unhandled error: {e}")
-            # Ensure we have minimal outputs even on failure
-            if not segments_final and norm_tx:
-                segments_final = [
-                    ensure_segment_keys(
-                        {
-                            "file_id": self.stats.file_id,
-                            "start": seg.get("start", 0.0),
-                            "end": seg.get("end", 0.0),
-                            "speaker_id": seg.get("speaker_id", "Unknown"),
-                            "speaker_name": seg.get("speaker_name", "Unknown"),
-                            "text": seg.get("text", ""),
-                        }
-                    )
-                    for seg in norm_tx
-                ]
-
-            # Try to write what we have
-            try:
-                self._write_outputs(
-                    input_audio_path,
-                    outp,
-                    segments_final,
-                    speakers_summary,
-                    health,
-                    turns,
-                    overlap_stats,
-                    per_speaker_interrupts,
-                    conv_metrics,
-                    duration_s,
-                )
-            except Exception as write_error:
-                self.corelog.error(f"Failed to write outputs: {write_error}")
-
-        # Return manifest
-        outputs = {
-            "csv": str((outp / "diarized_transcript_with_emotion.csv").resolve()),
-            "jsonl": str((outp / "segments.jsonl").resolve()),
-            "timeline": str((outp / "timeline.csv").resolve()),
-            "summary_html": str((outp / "summary.html").resolve()),
-            "summary_pdf": str((outp / "summary.pdf").resolve()),
-            "qc_report": str((outp / "qc_report.json").resolve()),
-            "speaker_registry": getattr(
-                self.diar_conf,
-                "registry_path",
-                str(Path("registry") / "speaker_registry.json"),
-            ),
-        }
-
-        spk_path = outp / "speakers_summary.csv"
-        if spk_path.exists():
-            outputs["speakers_summary"] = str(spk_path.resolve())
-
-        manifest = {
-            "run_id": self.run_id,
-            "file_id": self.stats.file_id,
-            "out_dir": str(outp.resolve()),
-            "outputs": outputs,
-        }
-
-        # Console one-liner dependency summary
-        try:
-            dep_ok = bool(self.stats.config_snapshot.get("dependency_ok", True))
-            dep_summary = self.stats.config_snapshot.get("dependency_summary", {}) or {}
-            unhealthy = [k for k, v in dep_summary.items() if v.get("status") != "ok"]
-            if dep_ok and not unhealthy:
-                self.file_logger.info("[deps] All core dependencies loaded successfully.")
-            else:
-                self.corelog.warn("[deps] Issues detected: " + ", ".join(unhealthy))
-            # Expose in manifest
-            manifest["dependency_ok"] = dep_ok and not unhealthy
-            manifest["dependency_unhealthy"] = unhealthy
-        except Exception:
-            pass
-
-        # Transcriber diagnostics (fallback reason, etc.)
-        try:
-            if hasattr(self, "tx") and hasattr(self.tx, "get_model_info"):
-                tx_info = self.tx.get_model_info()
-                manifest["transcriber"] = tx_info
-                fb = tx_info.get("fallback_triggered")
-                if fb:
-                    self.corelog.warn("[tx] Fallback engaged: " + str(tx_info.get("fallback_reason", "unknown")))
-            # Include background SED info if available
-            if "background_sed" in getattr(self.stats, "config_snapshot", {}):
-                manifest["background_sed"] = self.stats.config_snapshot.get("background_sed")
-        except Exception:
-            pass
-
-        self.corelog.event("done", "stop", **manifest)
-        # Final stage summary
-        try:
-            stages = [
-                "dependency_check",
-                "preprocess",
-                "background_sed",
-                "diarize",
-                "transcribe",
-                "paralinguistics",
-                "affect_and_assemble",
-                "overlap_interruptions",
-                "conversation_analysis",
-                "speaker_rollups",
-                "outputs",
-            ]
-            failures = {f.get("stage"): f for f in getattr(self.stats, "failures", [])}
-            self.file_logger.info("[ALERT] Stage summary:")
-            for st in stages:
-                if st in failures:
-                    f = failures[st]
-                    ms = float(f.get("elapsed_ms", 0.0))
-                    self.file_logger.warning(
-                        "  - %s: FAIL in %s — %s | Fix: %s",
-                        st,
-                        _fmt_hms_ms(ms),
-                        f.get("error"),
-                        f.get("suggestion"),
-                    )
-                else:
-                    if st in (
-                        "paralinguistics",
-                        "affect_and_assemble",
-                    ) and self.stats.config_snapshot.get("transcribe_failed"):
-                        self.file_logger.warning("  - %s: SKIPPED (transcribe_failed)", st)
-                    else:
-                        ms = float(self.stats.stage_timings_ms.get(st, 0.0))
-                        self.file_logger.info("  - %s: PASS in %s", st, _fmt_hms_ms(ms))
-        except Exception:
-            pass
-        self.checkpoints.create_checkpoint(input_audio_path, ProcessingStage.COMPLETE, manifest, progress=100.0)
-        return manifest
-
-    # Helper methods for output generation
-    def _write_csv(self, path: Path, rows: list[dict[str, Any]]) -> None:
-        path = Path(path)
-        path.parent.mkdir(parents=True, exist_ok=True)
-        with path.open("w", newline="", encoding="utf-8") as f:
-            w = csv.DictWriter(f, fieldnames=SEGMENT_COLUMNS)
-            w.writeheader()
-            for r in rows:
-                w.writerow({k: r.get(k, None) for k in SEGMENT_COLUMNS})
-
-    def _write_jsonl(self, path: Path, segments: list[dict[str, Any]]) -> None:
-        path = Path(path)
-        path.parent.mkdir(parents=True, exist_ok=True)
-        with path.open("w", encoding="utf-8") as f:
-            for seg in segments:
-                f.write(json.dumps(seg, ensure_ascii=False) + "\n")
-
-    def _write_timeline(self, path: Path, segments: list[dict[str, Any]]) -> None:
-        path = Path(path)
-        path.parent.mkdir(parents=True, exist_ok=True)
-        with path.open("w", newline="", encoding="utf-8") as f:
-            w = csv.writer(f)
-            w.writerow(["start", "end", "speaker_id"])
-            for s in segments:
-                w.writerow([s.get("start", 0.0), s.get("end", 0.0), s.get("speaker_id", "")])
-
-    def _write_qc(
-        self,
-        path: Path,
-        stats: RunStats,
-        health: Any,
-        n_turns: int,
-        n_segments: int,
-        segments: list[dict[str, Any]],
-    ):
-        payload = {
-            "run_id": stats.run_id,
-            "file_id": stats.file_id,
-            "schema_version": stats.schema_version,
-            "stage_timings_ms": stats.stage_timings_ms,
-            "stage_counts": stats.stage_counts,
-            "warnings": stats.warnings,
-            "errors": getattr(stats, "errors", []),
-            "failures": getattr(stats, "failures", []),
-            "models": stats.models,
-            "config_snapshot": stats.config_snapshot,
-            "audio_health": {
-                "snr_db": float(getattr(health, "snr_db", 0.0)) if health else None,
-                "silence_ratio": (float(getattr(health, "silence_ratio", 0.0)) if health else None),
-                "clipping_detected": (bool(getattr(health, "clipping_detected", False)) if health else None),
-                "dynamic_range_db": (float(getattr(health, "dynamic_range_db", 0.0)) if health else None),
-            },
-            "counts": {"turns": int(n_turns), "segments": int(n_segments)},
-        }
-        # Aggregate voice-quality metrics (if available on segments)
-        try:
-
-            def _avg(key: str):
-                vals = []
-                for s in segments or []:
-                    v = s.get(key)
-                    if v is None:
-                        continue
-                    try:
-                        vals.append(float(v))
-                    except Exception:
-                        continue
-                return float(sum(vals) / len(vals)) if vals else None
-
-            vq_summary = {
-                "vq_jitter_pct_avg": _avg("vq_jitter_pct"),
-                "vq_shimmer_db_avg": _avg("vq_shimmer_db"),
-                "vq_hnr_db_avg": _avg("vq_hnr_db"),
-                "vq_cpps_db_avg": _avg("vq_cpps_db"),
-            }
-            payload["voice_quality_summary"] = vq_summary
-        except Exception:
-            pass
-        path = Path(path)
-        path.parent.mkdir(parents=True, exist_ok=True)
-        path.write_text(json.dumps(payload, indent=2, ensure_ascii=False), encoding="utf-8")
-
-    def _summarize_speakers(
-        self,
-        segments: list[dict[str, Any]],
-        per_speaker_interrupts: dict[str, dict[str, Any]],
-        overlap_stats: dict[str, Any],
-    ) -> dict[str, dict[str, Any]]:
-        prof = {}
-        for s in segments:
-            sid = str(s.get("speaker_id", "Unknown"))
-            start = float(s.get("start", 0.0) or 0.0)
-            end = float(s.get("end", 0.0) or 0.0)
-            dur = max(0.0, end - start)
-            p = prof.setdefault(
-                sid,
-                {
-                    "speaker_name": s.get("speaker_name"),
-                    "total_duration": 0.0,
-                    "word_count": 0,
-                    "avg_wpm": 0.0,
-                    "avg_valence": 0.0,
-                    "avg_arousal": 0.0,
-                    "avg_dominance": 0.0,
-                    "interruptions_made": 0,
-                    "interruptions_received": 0,
-                    "overlap_ratio": 0.0,
-                },
-            )
-            p["total_duration"] += dur
-            words = len((s.get("text") or "").split())
-            p["word_count"] += words
-
-            # Update averages
-            for k_src, k_dst in (
-                ("valence", "avg_valence"),
-                ("arousal", "avg_arousal"),
-                ("dominance", "avg_dominance"),
-            ):
-                val = s.get(k_src, None)
-                if val is not None:
-                    prev = p[k_dst]
-                    cnt = p.get("_n_" + k_dst, 0) + 1
-                    p[k_dst] = (prev * (cnt - 1) + float(val)) / float(cnt)
-                    p["_n_" + k_dst] = cnt
-
-        # Add interrupt data
-        for sid, vals in (per_speaker_interrupts or {}).items():
-            p = prof.setdefault(str(sid), {})
-            p["interruptions_made"] = int(vals.get("made", 0) or 0)
-            p["interruptions_received"] = int(vals.get("received", 0) or 0)
-
-        # Clean up internal counters
-        for sid, p in prof.items():
-            if not p.get("speaker_name"):
-                p["speaker_name"] = sid
-            # Remove internal counters
-            keys_to_remove = [k for k in p.keys() if k.startswith("_n_")]
-            for k in keys_to_remove:
-                del p[k]
-
-        return prof
-
-    def _quick_take(self, speakers: dict[str, dict[str, Any]], duration_s: float) -> str:
-        if not speakers:
-            return "No speakers identified."
-        most = max(speakers.items(), key=lambda kv: float(kv[1].get("total_duration", 0.0)))[1]
-        tone = "neutral"
-        v = float(most.get("avg_valence", 0.0))
-        if v > 0.2:
-            tone = "positive"
-        elif v < -0.2:
-            tone = "negative"
-        return f"{len(speakers)} speakers over {int(duration_s // 60)} min; most-active tone {tone}."
-
-    def _moments_to_check(self, segments: list[dict[str, Any]]) -> list[dict[str, Any]]:
-        if not segments:
-            return []
-        arr = [(i, float(s.get("arousal", 0.0) or 0.0)) for i, s in enumerate(segments)]
-        arr.sort(key=lambda kv: kv[1], reverse=True)
-        picks = arr[:10]
-        out = []
-        for i, _ in picks:
-            s = segments[i]
-            out.append(
-                {
-                    "timestamp": float(s.get("start", 0.0) or 0.0),
-                    "speaker": str(s.get("speaker_id", "Unknown")),
-                    "description": (s.get("text") or "")[:180],
-                    "type": "peak",
-                }
-            )
-        out.sort(key=lambda m: m["timestamp"])
-        return out
-
-    def _action_items(self, segments: list[dict[str, Any]]) -> list[dict[str, Any]]:
-        out = []
-        for s in segments:
-            text = (s.get("text") or "").lower()
-            intent = str(s.get("intent_top") or s.get("intent") or "")
-            if intent in {"command", "instruction", "request", "suggestion"} or "let's " in text or "we will" in text:
-                out.append(
-                    {
-                        "type": "action",
-                        "text": s.get("text") or "",
-                        "speaker": str(s.get("speaker_id", "Unknown")),
-                        "timestamp": float(s.get("start", 0.0) or 0.0),
-                        "confidence": 0.8,
-                        "intent": intent or "unknown",
-                    }
-                )
-        return out
-
-
-# CLI entry point
-
-
-def _build_arg_parser() -> argparse.ArgumentParser:
-    parser = argparse.ArgumentParser(
-        description="CPU-first orchestration pipeline for diarization, ASR, and affect scoring."
-    )
-    parser.add_argument("--input", help="Path to input audio file")
-    parser.add_argument("--outdir", help="Directory to write outputs")
-    parser.add_argument(
-        "--registry_path",
-        default=str(Path("registry") / "speaker_registry.json"),
-        help="Persistent speaker registry path",
-    )
-    parser.add_argument(
-        "--ahc_distance_threshold",
-        type=float,
-        default=0.02,
-        help="Agglomerative clustering distance threshold",
-    )
-    parser.add_argument(
-        "--speaker_limit",
-        type=int,
-        default=None,
-        help="Optional cap on cluster count",
-    )
-    parser.add_argument(
-        "--whisper_model",
-        default=str(DEFAULT_WHISPER_MODEL),
-        help="Whisper/Faster-Whisper model size or path",
-    )
-    parser.add_argument(
-        "--language",
-        default=None,
-        help="Override language hint for ASR",
-    )
-    parser.add_argument(
-        "--language_mode",
-        default="auto",
-        choices=["auto", "manual", "fallback"],
-        help="Language detection mode for ASR",
-    )
-    parser.add_argument(
-        "--beam_size",
-        type=int,
-        default=1,
-        help="Beam size for decoding",
-    )
-    parser.add_argument(
-        "--temperature",
-        type=float,
-        default=0.0,
-        help="Sampling temperature for decoding",
-    )
-    parser.add_argument(
-        "--no_speech_threshold",
-        type=float,
-        default=0.50,
-        help="Whisper no-speech probability threshold",
-    )
-    parser.add_argument(
-        "--noise-reduction",
-        action="store_true",
-        help="Enable preprocessing noise reduction",
-    )
-    parser.add_argument(
-        "--asr_backend",
-        choices=["auto", "faster", "openai"],
-        default="faster",
-        help="ASR backend selector",
-    )
-    parser.add_argument(
-        "--asr-compute-type",
-        choices=["float32", "int8", "int8_float16", "float16"],
-        default="float32",
-        help="CTranslate2 compute_type for faster-whisper",
-    )
-    parser.add_argument(
-        "--asr-cpu-threads",
-        type=int,
-        default=1,
-        help="CPU threads for faster-whisper",
-    )
-    parser.add_argument(
-        "--ignore_tx_cache",
-        action="store_true",
-        help="Force ASR rerun instead of using cache",
-    )
-    parser.add_argument(
-        "--clear_cache",
-        action="store_true",
-        help="Clear cached diarization/transcription artefacts before running",
-    )
-    parser.add_argument(
-        "--quiet",
-        action="store_true",
-        help="Reduce console verbosity",
-    )
-    parser.add_argument(
-        "--disable_affect",
-        action="store_true",
-        help="Skip affect analysis",
-    )
-    parser.add_argument(
-        "--affect_backend",
-        choices=["auto", "torch", "onnx"],
-        default="onnx",
-        help="Backend for affect models",
-    )
-    parser.add_argument(
-        "--affect_text_model_dir",
-        default=None,
-        help="Optional GoEmotions model directory",
-    )
-    parser.add_argument(
-        "--affect_intent_model_dir",
-        default=None,
-        help="Optional intent model directory",
-    )
-    parser.add_argument(
-        "--cpu_diarizer",
-        action="store_true",
-        help="Enable CPU-optimised diarizer wrapper",
-    )
-    parser.add_argument(
-        "--asr-window-sec",
-        type=int,
-        default=480,
-        help="Maximum segment length per ASR window",
-    )
-    parser.add_argument(
-        "--asr-segment-timeout",
-        type=float,
-        default=300.0,
-        help="Timeout per ASR segment (seconds)",
-    )
-    parser.add_argument(
-        "--asr-batch-timeout",
-        type=float,
-        default=1200.0,
-        help="Timeout per ASR batch (seconds)",
-    )
-    parser.add_argument(
-        "--disable_sed",
-        action="store_true",
-        help="Disable sound event detection",
-    )
-    parser.add_argument(
-        "--chunk-enabled",
-        dest="chunk_enabled",
-        action="store_true",
-        help="Enable auto chunking for long audio",
-    )
-    parser.add_argument(
-        "--no-chunk",
-        dest="chunk_enabled",
-        action="store_false",
-        help="Disable auto chunking",
-    )
-    parser.set_defaults(chunk_enabled=True)
-    parser.add_argument(
-        "--chunk-threshold-minutes",
-        type=float,
-        default=30.0,
-        help="Chunk only when duration exceeds this threshold",
-    )
-    parser.add_argument(
-        "--chunk-size-minutes",
-        type=float,
-        default=20.0,
-        help="Chunk size in minutes",
-    )
-    parser.add_argument(
-        "--chunk-overlap-seconds",
-        type=float,
-        default=30.0,
-        help="Chunk overlap in seconds",
-    )
-    parser.add_argument(
-        "--verify_deps",
-        action="store_true",
-        help="Only verify dependency availability",
-    )
-    parser.add_argument(
-        "--strict_dependency_versions",
-        action="store_true",
-        help="Require minimum dependency versions during verification",
-    )
-    parser.add_argument(
-        "--vad-threshold",
-        type=float,
-        default=0.30,
-        help="Silero VAD probability threshold",
-    )
-    parser.add_argument(
-        "--vad-min-speech-sec",
-        type=float,
-        default=0.8,
-        help="Minimum detected speech duration",
-    )
-    parser.add_argument(
-        "--vad-min-silence-sec",
-        type=float,
-        default=0.8,
-        help="Minimum detected silence duration",
-    )
-    parser.add_argument(
-        "--vad-speech-pad-sec",
-        type=float,
-        default=0.2,
-        help="Padding around detected speech",
-    )
-    parser.add_argument(
-        "--no-energy-fallback",
-        action="store_true",
-        help="Disable energy-based VAD fallback",
-    )
-    parser.add_argument(
-        "--energy-gate-db",
-        type=float,
-        default=-33.0,
-        help="Energy gate for fallback VAD",
-    )
-    parser.add_argument(
-        "--energy-hop-sec",
-        type=float,
-        default=0.01,
-        help="Energy VAD hop length",
-    )
-    parser.add_argument(
-        "--vad-backend",
-        choices=["auto", "torch", "onnx"],
-        default="auto",
-        help="Preferred Silero VAD backend",
-    )
-    return parser
-
-
-def _args_to_config(args: argparse.Namespace, *, ignore_tx_cache: bool) -> dict[str, Any]:
-    return {
-        "registry_path": args.registry_path,
-        "ahc_distance_threshold": args.ahc_distance_threshold,
-        "speaker_limit": args.speaker_limit,
-        "whisper_model": args.whisper_model,
-        "asr_backend": args.asr_backend,
-        "compute_type": args.asr_compute_type,
-        "cpu_threads": int(args.asr_cpu_threads),
-        "language": args.language,
-        "language_mode": args.language_mode,
-        "ignore_tx_cache": ignore_tx_cache,
-        "quiet": bool(args.quiet),
-        "disable_affect": bool(args.disable_affect),
-        "affect_backend": args.affect_backend,
-        "affect_text_model_dir": args.affect_text_model_dir,
-        "affect_intent_model_dir": args.affect_intent_model_dir,
-        "beam_size": args.beam_size,
-        "temperature": args.temperature,
-        "no_speech_threshold": args.no_speech_threshold,
-        "noise_reduction": bool(args.noise_reduction),
-        "enable_sed": not bool(args.disable_sed),
-        "auto_chunk_enabled": bool(args.chunk_enabled),
-        "chunk_threshold_minutes": float(args.chunk_threshold_minutes),
-        "chunk_size_minutes": float(args.chunk_size_minutes),
-        "chunk_overlap_seconds": float(args.chunk_overlap_seconds),
-        "vad_threshold": args.vad_threshold,
-        "vad_min_speech_sec": args.vad_min_speech_sec,
-        "vad_min_silence_sec": args.vad_min_silence_sec,
-        "vad_speech_pad_sec": args.vad_speech_pad_sec,
-        "vad_backend": args.vad_backend,
-        "disable_energy_vad_fallback": bool(args.no_energy_fallback),
-        "energy_gate_db": args.energy_gate_db,
-        "energy_hop_sec": args.energy_hop_sec,
-        "max_asr_window_sec": int(args.asr_window_sec),
-        "segment_timeout_sec": float(args.asr_segment_timeout),
-        "batch_timeout_sec": float(args.asr_batch_timeout),
-        "cpu_diarizer": bool(args.cpu_diarizer),
-    }
-
-
-def _handle_cache_clear(requested: bool, *, cache_root: Path, ignore_tx_cache: bool) -> bool:
-    if not requested:
-        return ignore_tx_cache
-    import shutil
-
-    try:
-        if cache_root.exists():
-            shutil.rmtree(cache_root, ignore_errors=True)
-        cache_root.mkdir(parents=True, exist_ok=True)
-        print("Cache cleared successfully.")
-        return ignore_tx_cache
-    except PermissionError:
-        print("Warning: Could not fully clear cache due to permissions. Ignoring cached results.")
-        return True
-    except Exception as exc:  # pragma: no cover - defensive
-        print(f"Warning: Cache clear failed: {exc}. Ignoring cached results.")
-        return True
-
-
-def main(argv: list[str] | None = None) -> int:
-    parser = _build_arg_parser()
-    args = parser.parse_args(argv)
-
-    if args.verify_deps:
-        ok, problems = _verify_core_dependencies(require_versions=bool(args.strict_dependency_versions))
-        if ok:
-            suffix = " with required versions" if args.strict_dependency_versions else ""
-            print(f"All core dependencies are importable{suffix}.")
-            return 0
-        print("Dependency verification failed\n  - " + "\n  - ".join(problems))
-        return 1
-
-    if not args.input or not args.outdir:
-        parser.error("--input and --outdir are required unless --verify_deps is used")
-
-    ignore_tx_cache = _handle_cache_clear(
-        args.clear_cache,
-        cache_root=Path(".cache"),
-        ignore_tx_cache=bool(args.ignore_tx_cache),
-    )
-
-    config = _args_to_config(args, ignore_tx_cache=ignore_tx_cache)
-    pipeline = AudioAnalysisPipelineV2(config)
-    manifest = pipeline.process_audio_file(args.input, args.outdir)
-    print(json.dumps(manifest, indent=2))
-    return 0
-
-
-if __name__ == "__main__":  # pragma: no cover
-    raise SystemExit(main())
-=======
-
-"""Compatibility shim that re-exports the pipeline implementation pieces."""
-
-from __future__ import annotations
-
-from .cli_entry import _args_to_config, _build_arg_parser, main
-from .config import (
-    CORE_DEPENDENCY_REQUIREMENTS,
-    DEFAULT_PIPELINE_CONFIG,
-    build_pipeline_config,
-    dependency_health_summary,
-)
-from .logging_utils import CoreLogger, JSONLWriter, RunStats, StageGuard, _fmt_hms, _fmt_hms_ms
-from .orchestrator import (
-    AudioAnalysisPipelineV2,
-    clear_pipeline_cache,
-    diagnostics,
-    run_pipeline,
-    resume,
-    verify_dependencies,
-)
-from .outputs import (
-    SEGMENT_COLUMNS,
-    default_affect,
-    ensure_segment_keys,
-    write_qc_report,
-    write_segments_csv,
-    write_segments_jsonl,
-    write_speakers_summary,
-    write_timeline_csv,
-)
-
-__all__ = [
-    "AudioAnalysisPipelineV2",
-    "CORE_DEPENDENCY_REQUIREMENTS",
-    "DEFAULT_PIPELINE_CONFIG",
-    "JSONLWriter",
-    "CoreLogger",
-    "RunStats",
-    "StageGuard",
-    "SEGMENT_COLUMNS",
-    "_args_to_config",
-    "_build_arg_parser",
-    "_fmt_hms",
-    "_fmt_hms_ms",
-    "build_pipeline_config",
-    "clear_pipeline_cache",
-    "default_affect",
-    "dependency_health_summary",
-    "diagnostics",
-    "ensure_segment_keys",
-    "main",
-    "resume",
-    "run_pipeline",
-    "verify_dependencies",
-    "write_qc_report",
-    "write_segments_csv",
-    "write_segments_jsonl",
-    "write_speakers_summary",
-    "write_timeline_csv",
-]
->>>>>>> a8d4db9e
+
+"""Compatibility shim that re-exports the pipeline implementation pieces."""
+
+from __future__ import annotations
+
+from .cli_entry import _args_to_config, _build_arg_parser, main
+from .config import (
+    CORE_DEPENDENCY_REQUIREMENTS,
+    DEFAULT_PIPELINE_CONFIG,
+    build_pipeline_config,
+    dependency_health_summary,
+)
+from .logging_utils import CoreLogger, JSONLWriter, RunStats, StageGuard, _fmt_hms, _fmt_hms_ms
+from .orchestrator import (
+    AudioAnalysisPipelineV2,
+    clear_pipeline_cache,
+    diagnostics,
+    run_pipeline,
+    resume,
+    verify_dependencies,
+)
+from .outputs import (
+    SEGMENT_COLUMNS,
+    default_affect,
+    ensure_segment_keys,
+    write_qc_report,
+    write_segments_csv,
+    write_segments_jsonl,
+    write_speakers_summary,
+    write_timeline_csv,
+)
+
+__all__ = [
+    "AudioAnalysisPipelineV2",
+    "CORE_DEPENDENCY_REQUIREMENTS",
+    "DEFAULT_PIPELINE_CONFIG",
+    "JSONLWriter",
+    "CoreLogger",
+    "RunStats",
+    "StageGuard",
+    "SEGMENT_COLUMNS",
+    "_args_to_config",
+    "_build_arg_parser",
+    "_fmt_hms",
+    "_fmt_hms_ms",
+    "build_pipeline_config",
+    "clear_pipeline_cache",
+    "default_affect",
+    "dependency_health_summary",
+    "diagnostics",
+    "ensure_segment_keys",
+    "main",
+    "resume",
+    "run_pipeline",
+    "verify_dependencies",
+    "write_qc_report",
+    "write_segments_csv",
+    "write_segments_jsonl",
+    "write_speakers_summary",
+    "write_timeline_csv",
+]