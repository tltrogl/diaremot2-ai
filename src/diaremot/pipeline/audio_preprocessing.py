# audio_preprocessing.py with integrated auto-chunking for long files
# Extended version that automatically splits very long audio files
# and processes them in manageable chunks to prevent memory issues

from __future__ import annotations
import numpy as np
import soundfile as sf
import librosa
from scipy.signal import butter, filtfilt
from scipy.ndimage import median_filter
from dataclasses import dataclass
from typing import Optional, Tuple, Dict, List
from pathlib import Path
import warnings
import logging
import tempfile
import time
import os
import subprocess

logger = logging.getLogger(__name__)

# Quieter logs from third-parties
warnings.filterwarnings("ignore", category=UserWarning, module="librosa.core.audio")
warnings.filterwarnings("ignore", category=FutureWarning, module="librosa.core.audio")

# ---------------------------
# Dataclasses / Config
# ---------------------------


@dataclass
class PreprocessConfig:
    target_sr: int = 16000
    mono: bool = True

    # Auto-chunking for long audio files
    auto_chunk_enabled: bool = True
    chunk_threshold_minutes: float = 30.0  # Split audio longer than this
    chunk_size_minutes: float = 20.0  # Each chunk duration
    chunk_overlap_seconds: float = 30.0  # Overlap between chunks
    chunk_temp_dir: Optional[str] = None  # Use system temp if None

    # High-pass
    hpf_hz: float = 80.0
    hpf_order: int = 2

    # Denoise (soft spectral subtraction with temporal smoothing + backoff)
    denoise: str = "spectral_sub_soft"  # "spectral_sub_soft" | "none"
    denoise_alpha_db: float = 3.0  # over-subtraction in dB
    denoise_beta: float = 0.06  # spectral floor as fraction of noise (0..1)
    mask_exponent: float = 1.0  # 1 ~ Wiener-ish
    smooth_t: int = 3  # median smoothing width (frames) for mask
    high_clip_backoff: float = 0.12  # backoff if floor_clipping_ratio exceeds this

    # Noise tracking
    noise_update_alpha: float = 0.10  # EMA for noise profile updates (lower = smoother)
    min_noise_frames: int = 30  # min non-speech frames to trust VAD noise estimate

    # VAD (RMS-gated; CPU-friendly)
    use_vad: bool = True
    frame_ms: int = 20
    hop_ms: int = 10
    vad_rel_db: float = 12.0  # speech if rms_db > noise_floor_db + vad_rel_db
    vad_floor_percentile: float = 20.0

    # Gated upward gain
    gate_db: float = -45.0  # below this, do not boost
    target_db: float = -23.0  # aim per-frame towards this
    max_boost_db: float = 18.0  # cap upward gain
    gain_smooth_ms: int = 250
    gain_smooth_method: str = "hann"  # "hann" | "exp"
    exp_smooth_alpha: float = 0.15

    # Compression (transparent)
    comp_ratio: float = 2.0
    comp_thresh_db: float = -26.0
    comp_knee_db: float = 6.0

    # Loudness norm (approximate)
    loudness_mode: str = "asr"  # "asr" -> hotter (-20 LUFS equiv), "broadcast" -> -23
    lufs_target_asr: float = -20.0
    lufs_target_broadcast: float = -23.0

    # QC / metrics
    oversample_factor: int = 4  # for intersample peak check
    silence_db: float = -60.0  # below counts as silence


@dataclass
class AudioHealth:
    snr_db: float
    clipping_detected: bool
    silence_ratio: float
    rms_db: float
    est_lufs: float
    dynamic_range_db: float
    floor_clipping_ratio: float
    is_chunked: bool = False
    chunk_info: Optional[Dict] = None


@dataclass
class ChunkInfo:
    chunk_id: int
    start_time: float
    end_time: float
    duration: float
    overlap_start: float
    overlap_end: float
    temp_path: str


# ---------------------------
# Utility helpers
# ---------------------------


PCM_FORMATS = {"WAV", "WAVEX", "AIFF", "AIFFC"}
PCM_FALLBACK_SUBTYPES = {"PCM", "FLOAT", "DOUBLE"}


def _is_uncompressed_pcm(info: sf.Info) -> bool:
    """Return True when the file is a WAV/AIFF PCM variant we can read directly."""

    try:
        fmt = (info.format or "").upper()
        subtype = (info.subtype or "").upper()
    except AttributeError:
        return False

    if fmt not in PCM_FORMATS:
        return False

    return any(token in subtype for token in PCM_FALLBACK_SUBTYPES)


def _load_uncompressed_with_soundfile(
    source: Path, target_sr: int, mono: bool
) -> Tuple[np.ndarray, int]:
    """Read PCM WAV/AIFF directly via libsndfile."""

    y, sr = sf.read(source, always_2d=False, dtype="float32")
    if mono and y.ndim > 1:
        y = np.mean(y, axis=1)
    if sr != target_sr:
        y = librosa.resample(y, orig_sr=sr, target_sr=target_sr, res_type="kaiser_best")
        sr = target_sr
    return y.astype(np.float32), sr


def _decode_with_ffmpeg(
    source: Path, target_sr: int, mono: bool
) -> Tuple[np.ndarray, int]:
    """Decode arbitrary containers via ffmpeg → temp wav → soundfile."""

    with tempfile.NamedTemporaryFile(suffix=".wav", delete=False) as tmp:
        tmp_wav = tmp.name

    cmd = [
        "ffmpeg",
        "-y",
        "-i",
        str(source),
        "-ac",
        "1" if mono else "2",
        "-ar",
        str(target_sr),
        "-f",
        "wav",
        "-loglevel",
        "quiet",  # Suppress ffmpeg output
        tmp_wav,
    ]

    try:
        subprocess.run(
            cmd,
            check=True,
            stdout=subprocess.DEVNULL,
            stderr=subprocess.PIPE,
            timeout=300,  # 5 minute timeout
        )
        y, sr = sf.read(tmp_wav, always_2d=False, dtype="float32")
        if mono and y.ndim > 1:
            y = np.mean(y, axis=1)
        logger.debug(f"Decoded {source} via primary ffmpeg path")
        return y.astype(np.float32), sr
    except subprocess.TimeoutExpired as exc:
        logger.error(f"FFmpeg timeout for {source}")
        raise RuntimeError(f"Audio decoding timeout for {source}") from exc
    except subprocess.CalledProcessError as exc:
        stderr_output = exc.stderr.decode() if exc.stderr else "No error details"
        logger.debug(f"FFmpeg returned non-zero exit for {source}: {stderr_output}")
        raise RuntimeError(
            f"Cannot decode audio file {source}. FFmpeg error: {stderr_output}"
        ) from exc
    finally:
        try:
            os.remove(tmp_wav)
        except Exception:
            pass


def _safe_load_audio(
    path: str, target_sr: int, mono: bool = True
) -> Tuple[np.ndarray, int]:
    p = Path(path)

    info: Optional[sf.Info] = None
    try:
        info = sf.info(p)
    except Exception as exc_info:
        logger.debug(f"soundfile could not inspect {p}: {exc_info}")

    if info and _is_uncompressed_pcm(info):
        logger.debug(f"Loading PCM audio directly via soundfile: {p}")
        return _load_uncompressed_with_soundfile(p, target_sr=target_sr, mono=mono)

    try:
        logger.debug(f"Decoding {p} via ffmpeg → WAV")
        return _decode_with_ffmpeg(p, target_sr=target_sr, mono=mono)
    except FileNotFoundError as exc:
        raise RuntimeError(
            "ffmpeg is required to decode compressed audio containers; install ffmpeg"
        ) from exc
    except RuntimeError as exc:
        raise RuntimeError(f"Cannot decode audio file {p} via ffmpeg: {exc}") from exc


def _get_audio_duration(path: str, info: Optional[sf.Info] = None) -> float:
    """Get audio duration with a robust fallback chain."""

    if info is not None:
        try:
            duration = getattr(info, "duration", None)
        except Exception:
            duration = None
        if duration and duration > 0:
            logger.debug(f"Got duration via soundfile metadata: {duration}s")
            return float(duration)

    try:
        info = sf.info(path)
        if info and info.duration and info.duration > 0:
            logger.debug(f"Got duration via soundfile metadata: {info.duration}s")
            return float(info.duration)
    except Exception as exc:
        logger.debug(f"soundfile failed for duration: {exc}")

    try:
        import av  # type: ignore

        with av.open(path) as container:
            dur = None
            for s in container.streams:
                if s.type == "audio" and s.duration and s.time_base:
                    dur = float(s.duration * s.time_base)
                    break
            if dur is None and container.duration is not None:
                dur = float(container.duration) / 1e6
            if dur is not None and dur > 0:
                logger.debug(f"Got duration via PyAV: {dur}s")
                return dur
    except Exception as exc_av:
        logger.debug(f"PyAV failed for duration: {exc_av}")

    try:
        cmd = [
            "ffprobe",
            "-v",
            "quiet",
            "-show_entries",
            "format=duration",
            "-of",
            "csv=p=0",
            path,
        ]
        result = subprocess.run(cmd, capture_output=True, text=True, timeout=30)
        if result.returncode == 0:
            duration = float(result.stdout.strip())
            logger.debug(f"Got duration via ffprobe: {duration}s")
            return duration
    except (
        subprocess.CalledProcessError,
        subprocess.TimeoutExpired,
        FileNotFoundError,
        ValueError,
    ) as exc_probe:
        logger.debug(f"ffprobe failed for duration: {exc_probe}")

    logger.warning(f"Could not determine duration for {path}, using 0.0")
    return 0.0


def _probe_audio_metadata(path: str) -> Tuple[float, Optional[sf.Info]]:
    """Return the duration and cached soundfile.Info for ``path``."""

    info: Optional[sf.Info] = None
    try:
        info = sf.info(path)
    except Exception as exc_info:
        logger.debug(f"soundfile could not inspect {path}: {exc_info}")

    duration = _get_audio_duration(path, info=info)
    return duration, info


def _create_audio_chunks(
    audio_path: str,
    config: PreprocessConfig,
    *,
    duration: Optional[float] = None,
    info: Optional[sf.Info] = None,
) -> List[ChunkInfo]:
    logger.info(f"[chunks] Creating audio chunks for long file: {audio_path}")

    # Load audio file info (robust to compressed containers)
    if duration is None or duration <= 0:
        duration = _get_audio_duration(audio_path, info=info)

    if info is None:
        try:
            info = sf.info(audio_path)
        except Exception as exc_info:
            logger.debug(f"soundfile could not inspect {audio_path}: {exc_info}")

    if info and info.samplerate:
        sr = int(info.samplerate)
    else:
        sr = int(config.target_sr)

    logger.info(
        f"[chunks] Audio duration: {duration / 60:.1f} minutes; threshold={config.chunk_threshold_minutes} min; size={config.chunk_size_minutes} min; overlap={config.chunk_overlap_seconds}s"
    )

    chunk_duration = config.chunk_size_minutes * 60.0
    overlap_duration = config.chunk_overlap_seconds

    # Create temp directory for chunks
    if config.chunk_temp_dir:
        temp_dir = Path(config.chunk_temp_dir)
        temp_dir.mkdir(parents=True, exist_ok=True)
    else:
        temp_dir = Path(tempfile.mkdtemp(prefix="audio_chunks_"))

    chunks = []
    chunk_id = 0
    start_time = 0.0

    while start_time < duration:
        end_time = min(start_time + chunk_duration, duration)

        # Calculate actual start/end with overlap
        if chunk_id > 0:
            actual_start = max(0.0, start_time - overlap_duration)
        else:
            actual_start = start_time

        if end_time < duration:
            actual_end = min(duration, end_time + overlap_duration)
        else:
            actual_end = end_time

        # Extract chunk - FIXED VERSION
        temp_chunk_raw = None
        try:
            t0 = time.time()
            # Try direct chunk extraction with ffmpeg (faster for M4A)
            temp_chunk_raw = tempfile.NamedTemporaryFile(suffix=".wav", delete=False)
            temp_chunk_raw.close()

            cmd = [
                "ffmpeg",
                "-y",
                "-i",
                audio_path,
                "-ss",
                str(actual_start),
                "-t",
                str(actual_end - actual_start),
                "-acodec",
                "pcm_s16le",
                "-ar",
                str(sr),
                "-ac",
                "1",
                "-loglevel",
                "quiet",
                temp_chunk_raw.name,
            ]

            result = subprocess.run(cmd, capture_output=True, timeout=120)
            if result.returncode == 0:
                chunk_audio, _ = sf.read(temp_chunk_raw.name, dtype="float32")
                logger.info(
                    f"[chunks] Extracted chunk {chunk_id} via ffmpeg in {time.time()-t0:.2f}s ({actual_start:.1f}s→{actual_end:.1f}s)"
                )
            else:
                raise subprocess.CalledProcessError(result.returncode, cmd)

<<<<<<< HEAD
        except (
            subprocess.CalledProcessError,
            subprocess.TimeoutExpired,
            FileNotFoundError,
        ):
=======
        except (subprocess.CalledProcessError, subprocess.TimeoutExpired, FileNotFoundError):
>>>>>>> 091b7b59
            if info and _is_uncompressed_pcm(info):
                logger.debug(
                    f"ffmpeg chunk extraction failed; reading PCM chunk via soundfile for chunk {chunk_id}"
                )
                frames_start = int(round(actual_start * sr))
                frames_end = int(round(actual_end * sr))
                frames = max(frames_end - frames_start, 0)
                with sf.SoundFile(audio_path) as snd:
                    snd.seek(frames_start)
                    chunk_audio = snd.read(frames, dtype="float32", always_2d=False)
                if chunk_audio.ndim > 1:
                    chunk_audio = np.mean(chunk_audio, axis=1)
                chunk_audio = chunk_audio.astype(np.float32, copy=False)
                logger.info(
                    f"[chunks] Extracted chunk {chunk_id} via soundfile in {time.time()-t0:.2f}s ({actual_start:.1f}s→{actual_end:.1f}s)"
                )
            else:
                raise RuntimeError(
                    "ffmpeg chunk extraction failed and only PCM WAV/AIFF fallback is supported"
                )
        finally:
            # Clean up temp file
            if temp_chunk_raw is not None:
                try:
                    os.unlink(temp_chunk_raw.name)
                except Exception:
                    pass

        # Save chunk to temp file
        chunk_filename = (
            f"chunk_{chunk_id:03d}_{int(start_time):04d}s-{int(end_time):04d}s.wav"
        )
        chunk_path = temp_dir / chunk_filename
        sf.write(chunk_path, chunk_audio, sr)

        chunk_info = ChunkInfo(
            chunk_id=chunk_id,
            start_time=start_time,
            end_time=end_time,
            duration=end_time - start_time,
            overlap_start=start_time - actual_start,
            overlap_end=actual_end - end_time,
            temp_path=str(chunk_path),
        )
        chunks.append(chunk_info)

        logger.info(
            f"[chunks] Saved chunk {chunk_id}: {chunk_filename} ({chunk_info.duration:.1f}s)"
        )

        # Move to next chunk
        start_time = end_time
        chunk_id += 1

    logger.info(f"[chunks] Created {len(chunks)} chunks in {temp_dir}")
    return chunks


def _merge_chunked_audio(
    chunks: List[Tuple[np.ndarray, ChunkInfo]], target_sr: int
) -> np.ndarray:
    logger.info(f"Merging {len(chunks)} processed chunks")

    if not chunks:
        return np.array([], dtype=np.float32)

    if len(chunks) == 1:
        return chunks[0][0]

    # Sort chunks by start time
    chunks.sort(key=lambda x: x[1].start_time)

    merged_parts = []

    for i, (chunk_audio, chunk_info) in enumerate(chunks):
        if i == 0:
            # First chunk: use everything
            merged_parts.append(chunk_audio)
        else:
            # Subsequent chunks: skip overlap from beginning
            overlap_samples = int(chunk_info.overlap_start * target_sr)
            if overlap_samples < len(chunk_audio):
                chunk_audio = chunk_audio[overlap_samples:]
            merged_parts.append(chunk_audio)

    # Concatenate all parts
    merged = np.concatenate(merged_parts, axis=0)
    logger.info(f"Merged audio: {len(merged) / target_sr:.1f}s total")

    return merged.astype(np.float32)


def _cleanup_chunks(chunks: List[ChunkInfo]) -> None:
    """Robust cleanup of temporary chunk files with retry logic."""
    logger.info(f"Cleaning up {len(chunks)} temporary chunk files")
    temp_dirs = set()
    failed_cleanups = []

    for chunk in chunks:
        chunk_path = Path(chunk.temp_path)
        if chunk_path.exists():
            temp_dirs.add(chunk_path.parent)
            try:
                chunk_path.unlink()
            except (OSError, PermissionError) as e:
                logger.warning(f"Failed to remove {chunk_path}: {e}")
                failed_cleanups.append(chunk_path)

    # Retry failed cleanups once after brief delay
    if failed_cleanups:
        import time

        time.sleep(0.1)
        for chunk_path in failed_cleanups:
            try:
                if chunk_path.exists():
                    chunk_path.unlink()
            except Exception:
                logger.warning(f"Permanent cleanup failure: {chunk_path}")

    # Remove empty temp directories
    for temp_dir in temp_dirs:
        try:
            if temp_dir.exists() and not any(temp_dir.iterdir()):
                temp_dir.rmdir()
                logger.debug(f"Removed temp directory: {temp_dir}")
        except Exception as e:
            logger.warning(f"Could not remove temp directory {temp_dir}: {e}")


def _butter_highpass(y: np.ndarray, sr: int, freq: float, order: int = 2) -> np.ndarray:
    if freq <= 0:
        return y
    nyq = 0.5 * sr
    Wn = min(0.999, max(1e-6, freq / nyq))
    b, a = butter(order, Wn, btype="high", analog=False)
    return filtfilt(b, a, y)


def _db(x: float) -> float:
    return float(20.0 * np.log10(max(1e-12, x)))


def _rms_db(y: np.ndarray) -> float:
    return _db(float(np.sqrt(np.mean(np.square(y)) + 1e-12)))


def _frame_params(sr: int, frame_ms: int, hop_ms: int) -> Tuple[int, int]:
    n_fft = int(round(frame_ms * 0.001 * sr))
    n_fft = max(256, 1 << int(np.ceil(np.log2(max(8, n_fft)))))
    hop = int(round(hop_ms * 0.001 * sr))
    hop = max(1, min(hop, n_fft // 2))
    return n_fft, hop


def _hann_smooth(x: np.ndarray, win: int) -> np.ndarray:
    if win <= 1:
        return x
    w = np.hanning(win)
    w = w / (w.sum() + 1e-12)
    pad = win // 2
    xpad = np.pad(x, (pad, pad), mode="edge")
    return np.convolve(xpad, w, mode="valid")


def _exp_smooth(x: np.ndarray, alpha: float) -> np.ndarray:
    y = np.empty_like(x)
    acc = x[0]
    for i, v in enumerate(x):
        acc = alpha * v + (1 - alpha) * acc
        y[i] = acc
    return y


def _interp_per_sample(env: np.ndarray, hop: int, length: int) -> np.ndarray:
    # Map per-frame env → per-sample linearly; env length equals num frames
    t_env = np.arange(len(env)) * hop
    t = np.arange(length)
    return np.interp(t, t_env, env, left=env[0], right=env[-1])


def _oversampled_clip_detect(
    y: np.ndarray, factor: int = 4, thresh: float = 0.999
) -> bool:
    if factor <= 1:
        return bool(np.any(np.abs(y) >= thresh))
    # Linear oversample (cheap; good enough for QC)
    idx = np.arange(len(y), dtype=np.float64)
    fine = np.linspace(0, len(y) - 1, num=(len(y) - 1) * factor + 1)
    y2 = np.interp(fine, idx, y.astype(np.float64))
    return bool(np.any(np.abs(y2) >= thresh))


def _percentile_db(y_abs: np.ndarray, p: float) -> float:
    return _db(float(np.percentile(y_abs, p)))


def _dynamic_range_db(y: np.ndarray) -> float:
    y_abs = np.abs(y) + 1e-12
    hi = _percentile_db(y_abs, 95.0)
    lo = _percentile_db(y_abs, 5.0)
    return max(0.0, hi - lo)


def _estimate_loudness_lufs_approx(y: np.ndarray, sr: int) -> float:
    # Approx integrated loudness: 400ms RMS with -10 dB relative gate, no K-weight
    win = int(0.400 * sr)
    hop = int(0.100 * sr)
    if win <= 0 or len(y) < win:
        return _rms_db(y)
    frames = librosa.util.frame(y, frame_length=win, hop_length=hop).T
    rms = np.sqrt(np.mean(frames**2, axis=1) + 1e-12)
    loud = 20 * np.log10(rms + 1e-12)
    ungated_mean = np.mean(loud)
    gated = loud[loud > (ungated_mean - 10.0)]
    lufs = float(np.mean(gated) if len(gated) else ungated_mean)
    return lufs


def _simple_vad(
    y: np.ndarray, sr: int, frame_ms: int, hop_ms: int, floor_pct: float, rel_db: float
) -> np.ndarray:
    # Framewise RMS; speech if above noise floor + margin
    n_fft, hop = _frame_params(sr, frame_ms, hop_ms)
    S = librosa.stft(y, n_fft=n_fft, hop_length=hop, window="hann")
    mag = np.abs(S)
    rms = np.sqrt(np.mean(mag**2, axis=0) + 1e-12)
    rms_db = 20 * np.log10(rms + 1e-12)
    floor = np.percentile(rms_db, floor_pct)
    speech = rms_db > (floor + rel_db)
    return speech.astype(np.bool_)


# ---------------------------
# Denoise: soft spectral subtraction (VAD-aware)
# ---------------------------


def _spectral_subtract_soft_vad(
    y: np.ndarray,
    sr: int,
    speech_mask: Optional[np.ndarray],
    alpha_db: float,
    beta: float,
    p: float,
    smooth_t: int,
    noise_ema_alpha: float,
    min_noise_frames: int,
    frame_ms: int,
    hop_ms: int,
    backoff_thresh: float,
) -> Tuple[np.ndarray, float]:
    n_fft, hop = _frame_params(sr, frame_ms, hop_ms)
    S = librosa.stft(y, n_fft=n_fft, hop_length=hop, window="hann")
    mag, phase = np.abs(S), np.angle(S)

    # Noise estimate using VAD if available, otherwise percentile
    if speech_mask is not None and np.sum(~speech_mask) >= max(min_noise_frames, 5):
        noise_mag = np.median(mag[:, ~speech_mask], axis=1, keepdims=True)
    else:
        noise_mag = np.percentile(mag, 10, axis=1, keepdims=True)

    # Over-subtraction factor (linear)
    alpha = 10.0 ** (alpha_db / 20.0)

    residual = mag - alpha * noise_mag
    floor = beta * noise_mag
    clean_mag = np.maximum(residual, floor)

    # Soft gain mask 0..1
    M = (clean_mag / (clean_mag + alpha * noise_mag + 1e-12)) ** p

    # Temporal median smoothing to reduce musical noise
    if smooth_t > 1:
        M = median_filter(M, size=(1, smooth_t))

    # Compute floor-clipping ratio (how many bins at floor)
    floor_hits = (residual <= floor).sum()
    total_bins = residual.size
    floor_ratio = float(floor_hits) / float(total_bins + 1e-12)

    # Backoff if too high
    if floor_ratio > backoff_thresh:
        alpha *= 0.75
        beta2 = min(0.08, beta * 1.25)
        residual2 = mag - alpha * noise_mag
        floor2 = beta2 * noise_mag
        clean_mag2 = np.maximum(residual2, floor2)
        M = (clean_mag2 / (clean_mag2 + alpha * noise_mag + 1e-12)) ** p
        if smooth_t > 1:
            M = median_filter(M, size=(1, smooth_t))
        floor_hits = (residual2 <= floor2).sum()
        total_bins = residual2.size
        floor_ratio = float(floor_hits) / float(total_bins + 1e-12)
        logger.warning(
            "[denoise] High floor clipping; applied backoff (ratio=%.3f)", floor_ratio
        )

    S_hat = M * mag * np.exp(1j * phase)
    y_hat = librosa.istft(S_hat, hop_length=hop, window="hann", length=len(y))
    return y_hat.astype(np.float32), float(floor_ratio)


# ---------------------------
# Core processor with auto-chunking
# ---------------------------


class AudioPreprocessor:
    def __init__(self, config: Optional[PreprocessConfig] = None):
        self.config = config or PreprocessConfig()

    def process_file(self, path: str) -> Tuple[np.ndarray, int, Optional[AudioHealth]]:
        # Check if file needs chunking
        duration, info = _probe_audio_metadata(path)
        threshold_seconds = self.config.chunk_threshold_minutes * 60.0

        if self.config.auto_chunk_enabled and duration > threshold_seconds:
            logger.info(
                f"Long audio detected ({duration / 60:.1f}min), using auto-chunking"
            )
            return self._process_file_chunked(path, duration, info)
        else:
            logger.info(f"Processing audio normally ({duration / 60:.1f}min)")
            y, sr = _safe_load_audio(
                path, target_sr=self.config.target_sr, mono=self.config.mono
            )
            return self.process_array(y, sr)

    def _process_file_chunked(
        self,
        path: str,
        duration: float,
        info: Optional[sf.Info],
    ) -> Tuple[np.ndarray, int, Optional[AudioHealth]]:
        # Create chunks
        chunks_info = _create_audio_chunks(
            path,
            self.config,
            duration=duration,
            info=info,
        )

        if not chunks_info:
            logger.warning("No chunks created, falling back to normal processing")
            y, sr = _safe_load_audio(
                path, target_sr=self.config.target_sr, mono=self.config.mono
            )
            return self.process_array(y, sr)

        processed_chunks = []
        chunk_healths = []

        try:
            # Process each chunk
            for chunk_info in chunks_info:
                logger.info(
                    f"Processing chunk {chunk_info.chunk_id}/{len(chunks_info) - 1}"
                )

                # Load and process chunk
                y_chunk, sr = _safe_load_audio(
                    chunk_info.temp_path,
                    target_sr=self.config.target_sr,
                    mono=self.config.mono,
                )

                y_processed, sr_processed, health = self.process_array(y_chunk, sr)

                processed_chunks.append((y_processed, chunk_info))
                if health:
                    chunk_healths.append(health)

            # Merge processed chunks
            merged_audio = _merge_chunked_audio(processed_chunks, self.config.target_sr)

            # Calculate combined health metrics
            combined_health = self._combine_chunk_health(
                chunk_healths, len(chunks_info)
            )
            combined_health.is_chunked = True
            combined_health.chunk_info = {
                "num_chunks": len(chunks_info),
                "chunk_duration_minutes": self.config.chunk_size_minutes,
                "total_duration_minutes": len(merged_audio)
                / self.config.target_sr
                / 60.0,
                "overlap_seconds": self.config.chunk_overlap_seconds,
            }

            logger.info(
                f"Chunked processing complete: {len(merged_audio) / self.config.target_sr:.1f}s total"
            )

            return merged_audio, self.config.target_sr, combined_health

        finally:
            # Clean up temporary files
            _cleanup_chunks(chunks_info)

    def _combine_chunk_health(
        self, chunk_healths: List[AudioHealth], num_chunks: int
    ) -> AudioHealth:
        if not chunk_healths:
            return AudioHealth(
                snr_db=0.0,
                clipping_detected=False,
                silence_ratio=1.0,
                rms_db=-60.0,
                est_lufs=-60.0,
                dynamic_range_db=0.0,
                floor_clipping_ratio=0.0,
                is_chunked=True,
            )

        # Average most metrics, take worst-case for others
        avg_snr = float(np.mean([h.snr_db for h in chunk_healths]))
        any_clipping = any(h.clipping_detected for h in chunk_healths)
        avg_silence = float(np.mean([h.silence_ratio for h in chunk_healths]))
        avg_rms = float(np.mean([h.rms_db for h in chunk_healths]))
        avg_lufs = float(np.mean([h.est_lufs for h in chunk_healths]))
        avg_dynamic_range = float(np.mean([h.dynamic_range_db for h in chunk_healths]))
        max_floor_clipping = float(
            np.max([h.floor_clipping_ratio for h in chunk_healths])
        )

        return AudioHealth(
            snr_db=avg_snr,
            clipping_detected=any_clipping,
            silence_ratio=avg_silence,
            rms_db=avg_rms,
            est_lufs=avg_lufs,
            dynamic_range_db=avg_dynamic_range,
            floor_clipping_ratio=max_floor_clipping,
            is_chunked=True,
        )

    def process_array(
        self, y: np.ndarray, sr: int
    ) -> Tuple[np.ndarray, int, Optional[AudioHealth]]:
        if y is None or len(y) == 0:
            return np.zeros(1, dtype=np.float32), sr, None
        y = y.astype(np.float32, copy=False)

        # 1) High-pass
        y = _butter_highpass(y, sr, self.config.hpf_hz, self.config.hpf_order)

        # 2) VAD
        speech_mask = (
            _simple_vad(
                y,
                sr,
                self.config.frame_ms,
                self.config.hop_ms,
                floor_pct=self.config.vad_floor_percentile,
                rel_db=self.config.vad_rel_db,
            )
            if self.config.use_vad
            else None
        )

        # 3) Denoise
        if self.config.denoise == "spectral_sub_soft":
            y_d, floor_ratio = _spectral_subtract_soft_vad(
                y,
                sr,
                speech_mask,
                alpha_db=self.config.denoise_alpha_db,
                beta=self.config.denoise_beta,
                p=self.config.mask_exponent,
                smooth_t=self.config.smooth_t,
                noise_ema_alpha=self.config.noise_update_alpha,
                min_noise_frames=self.config.min_noise_frames,
                frame_ms=self.config.frame_ms,
                hop_ms=self.config.hop_ms,
                backoff_thresh=self.config.high_clip_backoff,
            )
        else:
            y_d, floor_ratio = y, 0.0

        # 4) Gated upward gain (per-frame), smoothed (hann/exp), mapped to samples
        n_fft, hop = _frame_params(sr, self.config.frame_ms, self.config.hop_ms)
        S2 = librosa.stft(y_d, n_fft=n_fft, hop_length=hop, window="hann")
        mag2 = np.abs(S2)
        frame_rms = np.sqrt(np.mean(mag2**2, axis=0) + 1e-12)
        frame_db = 20 * np.log10(frame_rms + 1e-12)

        gate_db = float(self.config.gate_db)
        target_db = float(self.config.target_db)
        max_boost = float(self.config.max_boost_db)

        gain_db = np.zeros_like(frame_db)
        needs_boost = (frame_db > gate_db) & (frame_db < target_db)
        gain_db[needs_boost] = np.minimum(target_db - frame_db[needs_boost], max_boost)

        smooth_len = max(1, int(round(self.config.gain_smooth_ms / self.config.hop_ms)))
        if self.config.gain_smooth_method == "hann":
            gain_db_sm = _hann_smooth(gain_db, smooth_len)
        else:
            gain_db_sm = _exp_smooth(gain_db, alpha=float(self.config.exp_smooth_alpha))

        gain_lin = np.power(10.0, gain_db_sm / 20.0)
        env = _interp_per_sample(gain_lin, hop, len(y_d))
        y_boost = y_d * env.astype(np.float32)

        # 5) Compression (transparent)
        thr = float(self.config.comp_thresh_db)
        ratio = float(self.config.comp_ratio)
        knee = float(self.config.comp_knee_db)

        S3 = librosa.stft(y_boost, n_fft=n_fft, hop_length=hop, window="hann")
        mag3 = np.abs(S3)
        lvl_db = 20 * np.log10(np.sqrt(np.mean(mag3**2, axis=0)) + 1e-12)

        over = lvl_db - thr
        comp_gain_db = np.zeros_like(over)
        lower = -knee / 2.0
        upper = knee / 2.0
        for i, o in enumerate(over):
            if o <= lower:
                comp_gain_db[i] = 0.0
            elif o < upper:
                t = (o - lower) / (knee + 1e-12)
                desired = thr + o / ratio
                comp_gain_db[i] = desired - (thr + o)
                comp_gain_db[i] *= t  # knee smoothing
            else:
                comp_gain_db[i] = (thr + o / ratio) - (thr + o)

        comp_gain_lin = np.power(10.0, comp_gain_db / 20.0)
        comp_env = _interp_per_sample(comp_gain_lin, hop, len(y_boost))
        y_comp = y_boost * comp_env.astype(np.float32)

        # 6) Loudness normalization
        current_lufs = _estimate_loudness_lufs_approx(y_comp, sr)
        if self.config.loudness_mode == "asr":
            target_lufs = self.config.lufs_target_asr
        else:
            target_lufs = self.config.lufs_target_broadcast

        loudness_gain_db = target_lufs - current_lufs
        loudness_gain_db = np.clip(loudness_gain_db, -12.0, 12.0)  # Safety limits
        loudness_gain_lin = 10.0 ** (loudness_gain_db / 20.0)
        y_norm = y_comp * float(loudness_gain_lin)

        # 7) Final safety limiting
        peak = np.max(np.abs(y_norm))
        if peak > 0.95:
            safety_gain = 0.95 / peak
            y_norm = y_norm * safety_gain
            logger.warning(
                f"Applied safety limiting: {20 * np.log10(safety_gain):.1f} dB"
            )

        # 8) Quality metrics
        y_final = y_norm.astype(np.float32)

        # SNR estimation
        signal_power = np.mean(y_final**2)
        noise_estimate = np.percentile(y_final**2, 10)  # Bottom 10% as noise estimate
        snr_db = (
            10 * np.log10((signal_power / max(noise_estimate, 1e-12)))
            if signal_power > 0
            else 0.0
        )

        # Silence detection
        silence_thresh = 10.0 ** (self.config.silence_db / 20.0)
        silence_frames = np.sum(np.abs(y_final) < silence_thresh)
        silence_ratio = silence_frames / len(y_final) if len(y_final) > 0 else 1.0

        # Clipping detection with oversampling
        clipping_detected = _oversampled_clip_detect(
            y_final, self.config.oversample_factor
        )

        # Dynamic range
        dynamic_range_db = _dynamic_range_db(y_final)

        # RMS and estimated LUFS
        rms_db = _rms_db(y_final)
        est_lufs = _estimate_loudness_lufs_approx(y_final, sr)

        health = AudioHealth(
            snr_db=float(snr_db),
            clipping_detected=bool(clipping_detected),
            silence_ratio=float(silence_ratio),
            rms_db=float(rms_db),
            est_lufs=float(est_lufs),
            dynamic_range_db=float(dynamic_range_db),
            floor_clipping_ratio=float(floor_ratio),
        )

        return y_final, sr, health


# Example usage and testing
if __name__ == "__main__":
    import argparse

    parser = argparse.ArgumentParser(
        description="Audio preprocessing with auto-chunking"
    )
    parser.add_argument("input", help="Input audio file")
    parser.add_argument("output", help="Output audio file")
    parser.add_argument(
        "--target-sr", type=int, default=16000, help="Target sample rate"
    )
    parser.add_argument(
        "--denoise", choices=["none", "spectral_sub_soft"], default="spectral_sub_soft"
    )
    parser.add_argument("--loudness-mode", choices=["asr", "broadcast"], default="asr")
    parser.add_argument(
        "--chunk-threshold",
        type=float,
        default=30.0,
        help="Auto-chunk threshold (minutes)",
    )
    parser.add_argument(
        "--chunk-size", type=float, default=20.0, help="Chunk size (minutes)"
    )
    parser.add_argument(
        "--no-chunking", action="store_true", help="Disable auto-chunking"
    )

    args = parser.parse_args()

    # Create config
    config = PreprocessConfig(
        target_sr=args.target_sr,
        denoise=args.denoise,
        loudness_mode=args.loudness_mode,
        auto_chunk_enabled=not args.no_chunking,
        chunk_threshold_minutes=args.chunk_threshold,
        chunk_size_minutes=args.chunk_size,
    )

    # Create preprocessor
    preprocessor = AudioPreprocessor(config)

    print(f"Processing {args.input}...")
    start_time = time.time()

    try:
        y_processed, sr_processed, health = preprocessor.process_file(args.input)

        # Save output
        sf.write(args.output, y_processed, sr_processed)

        elapsed = time.time() - start_time
        duration = len(y_processed) / sr_processed

        print(f"✓ Processing complete in {elapsed:.1f}s")
        print(f"  Output: {args.output}")
        print(f"  Duration: {duration:.1f}s")
        print(f"  Sample rate: {sr_processed} Hz")

        if health:
            print("  Audio Health:")
            print(f"    SNR: {health.snr_db:.1f} dB")
            print(f"    RMS: {health.rms_db:.1f} dB")
            print(f"    Est. LUFS: {health.est_lufs:.1f}")
            print(f"    Dynamic range: {health.dynamic_range_db:.1f} dB")
            print(f"    Silence ratio: {health.silence_ratio:.1%}")
            print(f"    Clipping detected: {health.clipping_detected}")
            if health.is_chunked:
                print(f"    Processed in chunks: {health.chunk_info['num_chunks']}")

    except Exception as e:
        print(f"✗ Processing failed: {e}")
        import traceback

        traceback.print_exc()<|MERGE_RESOLUTION|>--- conflicted
+++ resolved
@@ -144,7 +144,9 @@
     if mono and y.ndim > 1:
         y = np.mean(y, axis=1)
     if sr != target_sr:
-        y = librosa.resample(y, orig_sr=sr, target_sr=target_sr, res_type="kaiser_best")
+        y = librosa.resample(
+            y, orig_sr=sr, target_sr=target_sr, res_type="kaiser_best"
+        )
         sr = target_sr
     return y.astype(np.float32), sr
 
@@ -281,12 +283,7 @@
             duration = float(result.stdout.strip())
             logger.debug(f"Got duration via ffprobe: {duration}s")
             return duration
-    except (
-        subprocess.CalledProcessError,
-        subprocess.TimeoutExpired,
-        FileNotFoundError,
-        ValueError,
-    ) as exc_probe:
+    except (subprocess.CalledProcessError, subprocess.TimeoutExpired, FileNotFoundError, ValueError) as exc_probe:
         logger.debug(f"ffprobe failed for duration: {exc_probe}")
 
     logger.warning(f"Could not determine duration for {path}, using 0.0")
@@ -330,9 +327,7 @@
     else:
         sr = int(config.target_sr)
 
-    logger.info(
-        f"[chunks] Audio duration: {duration / 60:.1f} minutes; threshold={config.chunk_threshold_minutes} min; size={config.chunk_size_minutes} min; overlap={config.chunk_overlap_seconds}s"
-    )
+    logger.info(f"[chunks] Audio duration: {duration / 60:.1f} minutes; threshold={config.chunk_threshold_minutes} min; size={config.chunk_size_minutes} min; overlap={config.chunk_overlap_seconds}s")
 
     chunk_duration = config.chunk_size_minutes * 60.0
     overlap_duration = config.chunk_overlap_seconds
@@ -367,47 +362,25 @@
         try:
             t0 = time.time()
             # Try direct chunk extraction with ffmpeg (faster for M4A)
-            temp_chunk_raw = tempfile.NamedTemporaryFile(suffix=".wav", delete=False)
+            temp_chunk_raw = tempfile.NamedTemporaryFile(suffix='.wav', delete=False)
             temp_chunk_raw.close()
 
             cmd = [
-                "ffmpeg",
-                "-y",
-                "-i",
-                audio_path,
-                "-ss",
-                str(actual_start),
-                "-t",
-                str(actual_end - actual_start),
-                "-acodec",
-                "pcm_s16le",
-                "-ar",
-                str(sr),
-                "-ac",
-                "1",
-                "-loglevel",
-                "quiet",
-                temp_chunk_raw.name,
+                'ffmpeg', '-y', '-i', audio_path,
+                '-ss', str(actual_start), '-t', str(actual_end - actual_start),
+                '-acodec', 'pcm_s16le', '-ar', str(sr), '-ac', '1',
+                '-loglevel', 'quiet',
+                temp_chunk_raw.name
             ]
 
             result = subprocess.run(cmd, capture_output=True, timeout=120)
             if result.returncode == 0:
-                chunk_audio, _ = sf.read(temp_chunk_raw.name, dtype="float32")
-                logger.info(
-                    f"[chunks] Extracted chunk {chunk_id} via ffmpeg in {time.time()-t0:.2f}s ({actual_start:.1f}s→{actual_end:.1f}s)"
-                )
+                chunk_audio, _ = sf.read(temp_chunk_raw.name, dtype='float32')
+                logger.info(f"[chunks] Extracted chunk {chunk_id} via ffmpeg in {time.time()-t0:.2f}s ({actual_start:.1f}s→{actual_end:.1f}s)")
             else:
                 raise subprocess.CalledProcessError(result.returncode, cmd)
 
-<<<<<<< HEAD
-        except (
-            subprocess.CalledProcessError,
-            subprocess.TimeoutExpired,
-            FileNotFoundError,
-        ):
-=======
         except (subprocess.CalledProcessError, subprocess.TimeoutExpired, FileNotFoundError):
->>>>>>> 091b7b59
             if info and _is_uncompressed_pcm(info):
                 logger.debug(
                     f"ffmpeg chunk extraction failed; reading PCM chunk via soundfile for chunk {chunk_id}"
@@ -454,9 +427,7 @@
         )
         chunks.append(chunk_info)
 
-        logger.info(
-            f"[chunks] Saved chunk {chunk_id}: {chunk_filename} ({chunk_info.duration:.1f}s)"
-        )
+        logger.info(f"[chunks] Saved chunk {chunk_id}: {chunk_filename} ({chunk_info.duration:.1f}s)")
 
         # Move to next chunk
         start_time = end_time
