--- conflicted
+++ resolved
@@ -4,7 +4,6 @@
 from __future__ import annotations
 
 import csv
-<<<<<<< HEAD
 import logging
 import os
 import sys
@@ -12,22 +11,16 @@
 from dataclasses import dataclass
 from pathlib import Path
 from typing import Any
-=======
-from collections.abc import Iterable
-from dataclasses import dataclass
-import logging
-import os
-from pathlib import Path
-from typing import TYPE_CHECKING, Any, Iterator, Literal, Optional
->>>>>>> 6cb7eeae
 
 import numpy as np
 
 from ..io.onnx_utils import create_onnx_session
-<<<<<<< HEAD
-from ..utils.model_paths import collect_model_roots
-
-MODEL_ROOTS = collect_model_roots()
+from ..pipeline.runtime_env import DEFAULT_MODELS_ROOT, iter_model_roots
+
+MODEL_ROOTS = tuple(iter_model_roots())
+if not MODEL_ROOTS:
+    MODEL_ROOTS = (DEFAULT_MODELS_ROOT,)
+
 DEFAULT_PANNS_MODEL_DIR = None
 for _root in MODEL_ROOTS:
     candidate = Path(_root) / "panns"
@@ -35,16 +28,7 @@
         DEFAULT_PANNS_MODEL_DIR = candidate
         break
 if DEFAULT_PANNS_MODEL_DIR is None:
-    if MODEL_ROOTS:
-        DEFAULT_PANNS_MODEL_DIR = Path(MODEL_ROOTS[0]) / "panns"
-    else:
-        DEFAULT_PANNS_MODEL_DIR = Path("models/panns")
-
-=======
-from ..pipeline.runtime_env import DEFAULT_MODELS_ROOT, iter_model_roots
-
-DEFAULT_PANNS_MODEL_DIR = DEFAULT_MODELS_ROOT / "panns"
->>>>>>> 6cb7eeae
+    DEFAULT_PANNS_MODEL_DIR = Path(MODEL_ROOTS[0]) / "panns"
 
 logger = logging.getLogger(__name__)
 
@@ -63,7 +47,6 @@
     _HAVE_ORT = False
     ort = None  # type: ignore
 
-<<<<<<< HEAD
 try:
     # Cheap check without importing (avoids triggering wget in panns_inference)
     import importlib.util as _ilu  # type: ignore
@@ -73,14 +56,6 @@
     _HAVE_PANNS = False
 AudioTagging = None  # type: ignore
 labels = []  # type: ignore
-=======
-if TYPE_CHECKING:  # pragma: no cover - typing only
-    from onnxruntime import InferenceSession as _OrtSession
-else:  # pragma: no cover - runtime fallback
-    _OrtSession = Any
-
-labels: list[str] = []
->>>>>>> 6cb7eeae
 
 
 _NOISE_KEYWORDS = (
@@ -108,7 +83,6 @@
     # Prefer a local model directory by default for offline reliability
     model_dir: Path | None = DEFAULT_PANNS_MODEL_DIR
     # By default, analyze the full audio instead of truncating to a head slice.
-<<<<<<< HEAD
     max_eval_sec: float | None = None
     eval_strategy: str = "head"  # "head" | "uniform"
 
@@ -122,88 +96,35 @@
       uses simple upsampling fallbacks.
     - Returns top-K labels with scores and a coarse noise score.
     """
-=======
-    max_eval_sec: Optional[float] = None
-    eval_strategy: EvalStrategy = "head"
-
-    def __post_init__(self) -> None:
-        if self.top_k < 1:
-            raise ValueError("top_k must be >= 1")
-        if self.min_duration_sec < 0:
-            raise ValueError("min_duration_sec must be >= 0")
-        if self.max_eval_sec is not None and self.max_eval_sec <= 0:
-            raise ValueError("max_eval_sec must be > 0 when provided")
-        if self.eval_strategy not in {"head", "uniform"}:
-            raise ValueError("eval_strategy must be 'head' or 'uniform'")
-        if self.model_dir is not None:
-            self.model_dir = Path(self.model_dir)
-
-
-def _load_label_file(label_path: Path) -> list[str]:
-    """Extract label names from a PANNs CSV manifest."""
-
-    with label_path.open(newline="") as handle:
-        reader = csv.DictReader(handle)
-        labels_from_csv = []
-        for row in reader:
-            value = row.get("display_name") or row.get("name") or row.get("mid") or ""
-            labels_from_csv.append(str(value))
-    return labels_from_csv
-
-
-def _iter_env_roots(env_vars: Iterable[str]) -> Iterator[Path]:
-    for env_var in env_vars:
-        value = os.getenv(env_var)
-        if not value:
-            continue
-        root = Path(value).expanduser()
-        if root.exists():
-            yield root
-
-
-class PANNSEventTagger:
-    """Lightweight wrapper for PANNs AudioSet tagging on CPU using ONNX."""
->>>>>>> 6cb7eeae
 
     def __init__(self, cfg: SEDConfig | None = None, backend: str = "auto"):
         self.cfg = cfg or SEDConfig()
         if self.cfg.model_dir is not None:
             self.cfg.model_dir = Path(self.cfg.model_dir)
 
-<<<<<<< HEAD
         backend = (backend or "auto").lower()
-=======
-        backend = (backend or "auto").strip().lower()
-        allowed_backends = {"auto", "onnx", "none"}
-        if backend not in allowed_backends:
-            raise ValueError(
-                f"backend must be one of {sorted(allowed_backends)}; received '{backend}'"
-            )
->>>>>>> 6cb7eeae
         if backend == "auto":
             # Prefer ONNX Runtime when both backends are available
-            backend = "onnx" if _HAVE_ORT else "none"
+            if _HAVE_ORT:
+                backend = "onnx"
+            elif _HAVE_PANNS:
+                backend = "pytorch"
+            else:
+                backend = "none"
         self.backend = backend
-<<<<<<< HEAD
         self._tagger: AudioTagging | None = None  # type: ignore
         self._session: ort.InferenceSession | None = None
         self._labels: list[str] | None = None
         self.available = True
-=======
-        self._session: Optional[_OrtSession] = None
-        self._labels: Optional[list[str]] = None
-        self.available = backend != "none"
->>>>>>> 6cb7eeae
         self._ensure_model()
         if not self.available:
             logger.warning(
-                "PANNs event tagging unavailable: ONNX Runtime models missing"
+                "PANNs event tagging unavailable: neither ONNX nor PyTorch backend could be initialized"
             )
 
     def _ensure_model(self):
         if not self.available:
             return
-<<<<<<< HEAD
         if self.backend == "onnx":
             if self._session is not None and self._labels is not None:
                 return
@@ -351,92 +272,6 @@
                     self.available = False
         else:
             self.available = False
-=======
-
-        if not self.available:
-            return
-
-        if self.backend != "onnx":
-            self.available = False
-            self.backend = "none"
-            return
-
-        if self._init_onnx_backend():
-            self.available = True
-            return
-
-        self.available = False
-        self.backend = "none"
-
-    def _iter_onnx_candidates(self) -> Iterator[tuple[Path, Path]]:
-        seen: set[Path] = set()
-        model_dir = self.cfg.model_dir
-        if model_dir:
-            candidate = model_dir / "model.onnx"
-            labels_path = model_dir / "class_labels_indices.csv"
-            if candidate.exists() and labels_path.exists():
-                seen.add(candidate)
-                yield candidate, labels_path
-
-        for root in iter_model_roots():
-            base = root / "panns"
-            candidate = base / "model.onnx"
-            labels_path = base / "class_labels_indices.csv"
-            if candidate.exists() and labels_path.exists() and candidate not in seen:
-                seen.add(candidate)
-                yield candidate, labels_path
-
-        env_roots = _iter_env_roots(
-            (
-                "DIAREMOT_PANNS_DIR",
-                "DIAREMOT_HF_HUB_DIR",
-                "HF_MODELS_HUB",
-                "HF_HOME",
-                "HUGGINGFACE_HUB_CACHE",
-            )
-        )
-        for root in env_roots:
-            repo_dir = root / "models--qiuqiangkong--panns-tagging-onnx"
-            search_roots = [repo_dir] if repo_dir.exists() else [root]
-            for search_root in search_roots:
-                try:
-                    for model_path in search_root.rglob("model.onnx"):
-                        if model_path in seen:
-                            continue
-                        labels_path = model_path.parent / "class_labels_indices.csv"
-                        if labels_path.exists():
-                            seen.add(model_path)
-                            yield model_path, labels_path
-                except Exception as exc:
-                    logger.info("Failed loading ONNX from env root %s: %s", root, exc)
-
-    def _init_onnx_backend(self) -> bool:
-        if not _HAVE_ORT:
-            return False
-        if self._session is not None and self._labels:
-            return True
-
-        for model_path, label_path in self._iter_onnx_candidates():
-            try:
-                session = create_onnx_session(model_path)
-                labels_loaded = _load_label_file(label_path)
-            except Exception as exc:
-                logger.info("Failed loading ONNX model from %s: %s", model_path, exc)
-                continue
-
-            if not labels_loaded:
-                logger.info("Skipping ONNX candidate without labels: %s", model_path)
-                continue
-
-            self._session = session
-            self._labels = labels_loaded
-            return True
-
-        logger.info(
-            "PANNs ONNX assets not found locally; skipping remote download fallback"
-        )
-        return False
->>>>>>> 6cb7eeae
 
     def _resample_to_32k(self, audio: np.ndarray, sr: int) -> tuple[np.ndarray, int]:
         if sr == 32000:
@@ -492,7 +327,6 @@
 
         y, sr32 = self._resample_to_32k(y_in, sr)
 
-<<<<<<< HEAD
         if self.backend == "onnx":
             if self._session is None or not self._labels:
                 return None
@@ -514,16 +348,6 @@
                 return None
             # Prefer labels from the tagger; fallback to imported default
             map_labels = getattr(self._tagger, "labels", labels) or []  # type: ignore
-=======
-        if self.backend != "onnx" or self._session is None or not self._labels:
-            return None
-        try:
-            inp = self._session.get_inputs()[0].name
-            clip = self._session.run(None, {inp: y[np.newaxis, :]})[0][0]
-        except Exception:
-            return None
-        map_labels = self._labels
->>>>>>> 6cb7eeae
 
         if clip.size == 0:
             return None
