--- conflicted
+++ resolved
@@ -20,8 +20,7 @@
 
 ## Model set (CPU‑friendly)
 
-<<<<<<< HEAD
-- **Diarization**: Diart (Silero VAD + ECAPA‑TDNN embeddings + AHC). Prefers ONNX, Torch fallback for Silero VAD.
+- **Diarization**: Diart (Silero VAD + ECAPA‑TDNN embeddings + AHC). Prefers ONNX Silero models when available, falls back to TorchHub Silero VAD, and ultimately an energy-based VAD heuristic if models are missing.
   - **Adaptive VAD tuning**: Pipeline automatically relaxes VAD thresholds for soft-speech scenarios:
     - `vad_threshold`: 0.22 (relaxed from CLI default 0.30)
     - `vad_min_speech_sec`: 0.40s (relaxed from 0.80s)
@@ -32,15 +31,7 @@
 - **Tone (V/A/D)**: `audeering/wav2vec2-large-robust-12-ft-emotion-msp-dim`.
 - **Speech emotion (8‑class)**: `Dpngtm/wav2vec2-emotion-recognition`.
 - **Text emotions (28)**: `SamLowe/roberta-base-go_emotions` (full distribution; keep top‑5).
-- **Intent**: Prefers local ONNX exports (e.g., `model_uint8.onnx` under `affect_intent_model_dir` such as `D:\\diaremot\\diaremot2-1\\models\\bart\\`) and falls back to the `facebook/bart-large-mnli` Hugging Face pipeline when no ONNX asset is available.
-=======
-- **Diarization**: Diart (Silero VAD + ECAPA‑TDNN embeddings + AHC) using Silero's ONNX export; falls back to an internal energy VAD heuristic if the model is missing.
-- **ASR**: Faster‑Whisper `tiny‑en` via CTranslate2 (`compute_type=int8`).
-- **Tone (V/A/D)**: `audeering/wav2vec2-large-robust-12-ft-emotion-msp-dim`.
-- **Speech emotion (8‑class)**: `Dpngtm/wav2vec2-emotion-recognition`.
-- **Text emotions (28)**: `SamLowe/roberta-base-go_emotions` (full distribution; keep top‑5).
-- **Intent**: Loads local ONNX exports (e.g., `model_uint8.onnx` under `affect_intent_model_dir` such as `D:\\diaremot\\diaremot2-1\\models\\bart\\`) and uses rule-based heuristics if no ONNX asset is available.
->>>>>>> 6cb7eeae
+- **Intent**: Prefers local ONNX exports (e.g., `model_uint8.onnx` under `affect_intent_model_dir`) with HuggingFace zero-shot fallback and rule-based heuristics if models are unavailable.
 - **SED**: PANNs CNN14 (ONNX) on onnxruntime; 1.0s frames, 0.5s hop; median filter 3–5; hysteresis 0.50/0.35; `min_dur=0.30s`; `merge_gap≤0.20s`; collapse AudioSet→~20 labels.
 - **Paralinguistics (REQUIRED)**: **Praat‑Parselmouth** for jitter/shimmer/HNR/CPPS + prosody (WPM/pauses).
 
