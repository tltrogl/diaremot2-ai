import json
import types

import math
import numpy as np
import pytest

from diaremot.pipeline.logging_utils import StageGuard
from diaremot.pipeline.orchestrator import AudioAnalysisPipelineV2
from diaremot.pipeline.outputs import default_affect
from diaremot.pipeline.stages import PIPELINE_STAGES, PipelineState, dependency_check
from diaremot.pipeline.stages.affect import run as run_affect_stage
from diaremot.pipeline.stages.summaries import run_overlap


def test_stage_registry_order():
    names = [stage.name for stage in PIPELINE_STAGES]
    assert names == [
        "dependency_check",
        "preprocess",
        "background_sed",
        "diarize",
        "transcribe",
        "paralinguistics",
        "affect_and_assemble",
        "overlap_interruptions",
        "conversation_analysis",
        "speaker_rollups",
        "outputs",
    ]


def test_pipeline_init_recovers_missing_affect(tmp_path, monkeypatch):
    import diaremot.pipeline.orchestrator as orch

    class _StubPreprocessor:
        def __init__(self, *_args, **_kwargs):
            pass

    class _StubDiarizer:
        def __init__(self, *_args, **_kwargs):
            pass

    class _StubTranscriber:
        def __init__(self, *_args, **_kwargs):
            pass

    class _StubHTML:
        def render_to_html(self, *_args, **_kwargs):
            return "out.html"

    class _StubPDF:
        def render_to_pdf(self, *_args, **_kwargs):
            return "out.pdf"

    def _boom(*_args, **_kwargs):
        raise NameError("backend")

    monkeypatch.setattr(orch, "AudioPreprocessor", _StubPreprocessor)
    monkeypatch.setattr(orch, "SpeakerDiarizer", _StubDiarizer)
    monkeypatch.setattr(orch, "PANNSEventTagger", None)
    monkeypatch.setattr(orch, "HTMLSummaryGenerator", _StubHTML)
    monkeypatch.setattr(orch, "PDFSummaryGenerator", _StubPDF)
    monkeypatch.setattr(orch, "EmotionIntentAnalyzer", _boom)
    monkeypatch.setattr(
        "diaremot.pipeline.transcription_module.AudioTranscriber",
        _StubTranscriber,
    )

    pipeline = AudioAnalysisPipelineV2(
        config={
            "log_dir": str(tmp_path / "logs"),
            "checkpoint_dir": str(tmp_path / "chk"),
            "cache_root": tmp_path / "cache",
        }
    )

    # Attributes should exist even when analyzer construction fails
    assert hasattr(pipeline, "affect")
    assert pipeline.affect is None
    # HTML generator may not initialize when affect construction fails, but attribute exists
    assert hasattr(pipeline, "html")
    assert hasattr(pipeline, "pdf") and pipeline.pdf is not None


@pytest.fixture
def stub_pipeline(tmp_path, monkeypatch):
    def _stub_init(self, cfg):
        class _StubPreprocessor:
            def process_file(self, *_args, **_kwargs):
                return (
                    np.zeros(16000, dtype=np.float32),
                    16000,
                    types.SimpleNamespace(snr_db=25.0),
                )

        class _StubDiarizer:
            def diarize_audio(self, *_args, **_kwargs):
                return [
                    {
                        "start": 0.0,
                        "end": 1.0,
                        "speaker": "S1",
                        "speaker_name": "Speaker_1",
                    }
                ]

        class _StubTranscriber:
            def transcribe_segments(self, wav, sr, segments):
                out = []
                for seg in segments:
                    out.append(
                        types.SimpleNamespace(
                            start_time=seg["start_time"],
                            end_time=seg["end_time"],
                            speaker_id=seg["speaker_id"],
                            speaker_name=seg["speaker_name"],
                            text="hello world",
                            asr_logprob_avg=0.0,
                            snr_db=20.0,
                        )
                    )
                return out

            def get_model_info(self):
                return {"fallback_triggered": False}

        class _StubAffect:
            def analyze(self, **_kwargs):
                return default_affect()

        self.pp_conf = types.SimpleNamespace(
            target_sr=16000, denoise="spectral_sub_soft", loudness_mode="asr"
        )
        self.pre = _StubPreprocessor()
        self.diar_conf = types.SimpleNamespace(
            registry_path=str(tmp_path / "registry.json"),
            ahc_distance_threshold=0.12,
            speaker_limit=None,
            vad_threshold=0.22,
            vad_min_speech_sec=0.40,
            vad_min_silence_sec=0.40,
            speech_pad_sec=0.15,
            energy_gate_db=-33.0,
            energy_hop_sec=0.01,
        )
        self.diar = _StubDiarizer()
        self.tx = _StubTranscriber()
        self.affect = _StubAffect()
        self.sed_tagger = None
        self.html = types.SimpleNamespace(render_to_html=lambda *args, **kwargs: None)
        self.pdf = types.SimpleNamespace(render_to_pdf=lambda *args, **kwargs: None)
        from diaremot.pipeline.auto_tuner import AutoTuner

        self.auto_tuner = AutoTuner()
        self.stats.models.update(
            {
                "preprocessor": "StubPreprocessor",
                "diarizer": "StubDiarizer",
                "transcriber": "StubTranscriber",
                "affect": "StubAffect",
            }
        )
        self.stats.config_snapshot = {
            "transcribe_failed": False,
            "dependency_ok": True,
            "dependency_summary": {},
            "auto_tune": {
                "metrics": {},
                "notes": ["pending"],
                "applied": {"diarization": {}, "asr": {}},
            },
        }

    monkeypatch.setattr(AudioAnalysisPipelineV2, "_init_components", _stub_init)

    pipeline = AudioAnalysisPipelineV2(
        config={
            "log_dir": str(tmp_path / "logs"),
            "checkpoint_dir": str(tmp_path / "chk"),
            "cache_root": tmp_path / "cache",
        }
    )
    pipeline.stats.file_id = "sample.wav"
    return pipeline


def test_stage_services_execute_full_cycle(tmp_path, monkeypatch, stub_pipeline):
    pipeline = stub_pipeline

    monkeypatch.setattr(
        dependency_check,
        "dependency_health_summary",
        lambda: {"core": {"status": "ok"}},
    )

    captured = {}

    def _capture_outputs(
        self,
        _input_audio_path,
        _outp,
        segments_final,
        speakers_summary,
        *_rest,
    ):
        captured["segments"] = segments_final
        captured["speakers"] = speakers_summary

    monkeypatch.setattr(AudioAnalysisPipelineV2, "_write_outputs", _capture_outputs)

    out_dir = tmp_path / "out"
    state = PipelineState(input_audio_path="dummy.wav", out_dir=out_dir)

    sed_injection = {
        "top": [
            {"label": "Speech", "score": 0.72},
            {"label": "Music", "score": 0.18},
            {"label": "Typing", "score": 0.10},
        ],
        "dominant_label": "Speech",
        "noise_score": 0.32,
    }

    for stage in PIPELINE_STAGES:
        with StageGuard(pipeline.corelog, pipeline.stats, stage.name) as guard:
            if stage.name == "affect_and_assemble":
                state.sed_info = sed_injection
            stage.runner(pipeline, state, guard)

    assert captured["segments"], "affect stage should produce segments"
    first_segment = captured["segments"][0]
    assert first_segment["text"] == "hello world"
    sed_events = json.loads(first_segment["events_top3_json"])
    assert sed_events and sed_events[0]["label"] == "Speech"
    assert first_segment["noise_tag"] == "Speech"
    assert isinstance(first_segment["snr_db_sed"], float)
    assert state.norm_tx and state.turns
    assert state.overlap_stats is not None
    assert isinstance(state.speakers_summary, list)
    assert pipeline.stats.config_snapshot.get("dependency_ok") is True
    assert "auto_tune" in pipeline.stats.config_snapshot
    assert isinstance(state.tuning_summary, dict)
    assert isinstance(state.tuning_history, list)
<<<<<<< HEAD
=======


def test_affect_stage_uses_paralinguistics_metrics(tmp_path, stub_pipeline):
    pipeline = stub_pipeline

    state = PipelineState(input_audio_path="dummy.wav", out_dir=tmp_path)
    state.sr = 16000
    state.y = np.zeros(int(3 * state.sr), dtype=np.float32)
    state.norm_tx = [
        {
            "start": 1.0,
            "end": 2.5,
            "speaker_id": "S1",
            "speaker_name": "Speaker_1",
            "text": "alpha beta gamma delta epsilon",
        }
    ]
    state.para_metrics = {
        0: {
            "wpm": 120.0,
            "duration_s": 1.5,
            "words": 5,
            "pause_ratio": 0.25,
            "pause_time_s": 0.375,
        }
    }

    with StageGuard(pipeline.corelog, pipeline.stats, "affect_and_assemble") as guard:
        run_affect_stage(pipeline, state, guard)

    assert state.segments_final, "Affect stage must emit segments"
    seg = state.segments_final[0]
    assert math.isclose(seg["duration_s"], 1.5, rel_tol=1e-6)
    assert seg["words"] == 5
    assert math.isclose(seg["pause_ratio"], 0.25, rel_tol=1e-6)


def test_affect_stage_computes_fallback_metrics(tmp_path, stub_pipeline):
    pipeline = stub_pipeline

    state = PipelineState(input_audio_path="dummy.wav", out_dir=tmp_path)
    state.sr = 16000
    state.y = np.zeros(int(5 * state.sr), dtype=np.float32)
    state.norm_tx = [
        {
            "start": 0.5,
            "end": 3.5,
            "speaker_id": "S1",
            "speaker_name": "Speaker_1",
            "text": "fallback path validation",
        }
    ]
    state.para_metrics = {}

    with StageGuard(pipeline.corelog, pipeline.stats, "affect_and_assemble") as guard:
        run_affect_stage(pipeline, state, guard)

    seg = state.segments_final[0]
    assert math.isclose(seg["duration_s"], 3.0, rel_tol=1e-6)
    assert seg["words"] == 3
    assert seg["pause_ratio"] == 0.0


def test_affect_stage_uses_paralinguistics_metrics(tmp_path, stub_pipeline):
    pipeline = stub_pipeline

    state = PipelineState(input_audio_path="dummy.wav", out_dir=tmp_path)
    state.sr = 16000
    state.y = np.zeros(int(3 * state.sr), dtype=np.float32)
    state.norm_tx = [
        {
            "start": 1.0,
            "end": 2.5,
            "speaker_id": "S1",
            "speaker_name": "Speaker_1",
            "text": "alpha beta gamma delta epsilon",
        }
    ]
    state.para_metrics = {
        0: {
            "wpm": 120.0,
            "duration_s": 1.5,
            "words": 5,
            "pause_ratio": 0.25,
            "pause_time_s": 0.375,
        }
    }

    with StageGuard(pipeline.corelog, pipeline.stats, "affect_and_assemble") as guard:
        run_affect_stage(pipeline, state, guard)

    assert state.segments_final, "Affect stage must emit segments"
    seg = state.segments_final[0]
    assert math.isclose(seg["duration_s"], 1.5, rel_tol=1e-6)
    assert seg["words"] == 5
    assert math.isclose(seg["pause_ratio"], 0.25, rel_tol=1e-6)


def test_affect_stage_computes_fallback_metrics(tmp_path, stub_pipeline):
    pipeline = stub_pipeline

    state = PipelineState(input_audio_path="dummy.wav", out_dir=tmp_path)
    state.sr = 16000
    state.y = np.zeros(int(5 * state.sr), dtype=np.float32)
    state.norm_tx = [
        {
            "start": 0.5,
            "end": 3.5,
            "speaker_id": "S1",
            "speaker_name": "Speaker_1",
            "text": "fallback path validation",
        }
    ]
    state.para_metrics = {}

    with StageGuard(pipeline.corelog, pipeline.stats, "affect_and_assemble") as guard:
        run_affect_stage(pipeline, state, guard)

    seg = state.segments_final[0]
    assert math.isclose(seg["duration_s"], 3.0, rel_tol=1e-6)
    assert seg["words"] == 3
    assert seg["pause_ratio"] == 0.0
>>>>>>> 85dfc9c1


def test_run_overlap_maps_interruptions(tmp_path, stub_pipeline):
    pipeline = stub_pipeline

    sample_overlap = {
        "overlap_total_sec": 4.0,
        "overlap_ratio": 0.4,
        "by_speaker": {
            "S1": {"overlap_sec": 2.5, "interruptions": 2},
            "S2": {"overlap_sec": 1.5, "interruptions": 1},
        },
        "interruptions": [
            {"interrupter": "S1", "interrupted": "S2"},
            {"interrupter": "S1", "interrupted": "S2"},
            {"interrupter": "S2", "interrupted": "S1"},
            {"interrupter": "S3", "interrupted": "S1"},
        ],
    }

    class _StubParalinguistics:
        def compute_overlap_and_interruptions(self, turns):
            assert turns == state.turns
            return sample_overlap

    pipeline.paralinguistics_module = _StubParalinguistics()

    out_dir = tmp_path / "out"
    state = PipelineState(input_audio_path="audio.wav", out_dir=out_dir)
    state.turns = [
        {"start": 0.0, "end": 1.0, "speaker_id": "S1"},
        {"start": 1.0, "end": 2.0, "speaker_id": "S2"},
    ]

    with StageGuard(pipeline.corelog, pipeline.stats, "overlap_interruptions") as guard:
        run_overlap(pipeline, state, guard)

    assert state.overlap_stats == {
        "overlap_total_sec": 4.0,
        "overlap_ratio": 0.4,
    }
    assert state.per_speaker_interrupts == {
        "S1": {"made": 2, "received": 2, "overlap_sec": 2.5},
        "S2": {"made": 1, "received": 2, "overlap_sec": 1.5},
        "S3": {"made": 1, "received": 0, "overlap_sec": 0.0},
    }<|MERGE_RESOLUTION|>--- conflicted
+++ resolved
@@ -242,12 +242,11 @@
     assert "auto_tune" in pipeline.stats.config_snapshot
     assert isinstance(state.tuning_summary, dict)
     assert isinstance(state.tuning_history, list)
-<<<<<<< HEAD
-=======
+odex/update-affect.py-to-handle-sed-fields
 
 
 def test_affect_stage_uses_paralinguistics_metrics(tmp_path, stub_pipeline):
-    pipeline = stub_pipeline
+    pipeline = stub_pipelineC
 
     state = PipelineState(input_audio_path="dummy.wav", out_dir=tmp_path)
     state.sr = 16000
@@ -366,7 +365,6 @@
     assert math.isclose(seg["duration_s"], 3.0, rel_tol=1e-6)
     assert seg["words"] == 3
     assert seg["pause_ratio"] == 0.0
->>>>>>> 85dfc9c1
 
 
 def test_run_overlap_maps_interruptions(tmp_path, stub_pipeline):
