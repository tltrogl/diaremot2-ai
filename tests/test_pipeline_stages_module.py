--- conflicted
+++ resolved
@@ -242,13 +242,10 @@
     assert "auto_tune" in pipeline.stats.config_snapshot
     assert isinstance(state.tuning_summary, dict)
     assert isinstance(state.tuning_history, list)
-<<<<<<< HEAD
-=======
-
->>>>>>> 7b611bc3
 
 
 def test_affect_stage_uses_paralinguistics_metrics(tmp_path, stub_pipeline):
+    pipeline = stub_pipeline
     pipeline = stub_pipeline
 
     state = PipelineState(input_audio_path="dummy.wav", out_dir=tmp_path)
