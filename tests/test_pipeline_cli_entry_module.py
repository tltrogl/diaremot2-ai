--- conflicted
+++ resolved
@@ -39,8 +39,6 @@
     config = cli_entry._args_to_config(args, ignore_tx_cache=False)
     assert config["auto_chunk_enabled"] is False
 
-
-<<<<<<< HEAD
 def test_args_to_config_defaults_preserve_chunking() -> None:
     parser = cli_entry._build_arg_parser()
     args = parser.parse_args([
@@ -66,9 +64,6 @@
     config = cli_entry._args_to_config(args, ignore_tx_cache=False)
     assert config["affect_backend"] == "auto"
 
-
-=======
->>>>>>> 6f589c2a
 def test_main_verify_deps(monkeypatch: pytest.MonkeyPatch, capsys: Any) -> None:
     called = {}
 
