--- conflicted
+++ resolved
@@ -47,12 +47,7 @@
         cache_roots=str(tmp_path / "alt_cache"),
         affect_text_model_dir=str(tmp_path / "text"),
         affect_intent_model_dir=tmp_path / "intent",
-<<<<<<< HEAD
-        affect_backend="TORCH",
-        affect_analyzer_threads=4,
-=======
         affect_backend="AUTO",
->>>>>>> 6cb7eeae
         asr_backend="Faster",
         vad_backend="AUTO",
         loudness_mode="BROADCAST",
@@ -66,12 +61,7 @@
     assert cfg.cache_roots == [tmp_path / "alt_cache"]
     assert cfg.affect_text_model_dir == tmp_path / "text"
     assert cfg.affect_intent_model_dir == tmp_path / "intent"
-<<<<<<< HEAD
-    assert cfg.affect_backend == "torch"
-    assert cfg.affect_analyzer_threads == 4
-=======
     assert cfg.affect_backend == "auto"
->>>>>>> 6cb7eeae
     assert cfg.asr_backend == "faster"
     assert cfg.vad_backend == "auto"
     assert cfg.loudness_mode == "broadcast"
