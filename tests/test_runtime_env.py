from pathlib import Path

from diaremot.pipeline import cache_env, runtime_env


def test_configure_local_cache_env_site_packages(monkeypatch, tmp_path):
    """Site-packages layout should fall back to a user cache when cwd is unwritable."""

    # Reset any environment that the module-level call might have set during import.
    for name in (
        "HF_HOME",
        "HUGGINGFACE_HUB_CACHE",
        "TRANSFORMERS_CACHE",
        "TORCH_HOME",
        "XDG_CACHE_HOME",
    ):
        monkeypatch.delenv(name, raising=False)

    fake_site_packages = (
        tmp_path
        / "venv"
        / "lib"
        / "python3.11"
        / "site-packages"
        / "diaremot"
        / "pipeline"
        / "runtime_env.py"
    )
    fake_site_packages.parent.mkdir(parents=True, exist_ok=True)
    monkeypatch.setattr(runtime_env, "__file__", str(fake_site_packages))

    work_dir = tmp_path / "work"
    work_dir.mkdir()
    monkeypatch.chdir(work_dir)

    home_dir = tmp_path / "home"
    home_dir.mkdir()
    monkeypatch.setattr(Path, "home", lambda: home_dir)

    blocked_cache_root = (work_dir / ".cache").resolve()
    original_mkdir = Path.mkdir

    def guarded_mkdir(self, mode=0o777, parents=False, exist_ok=False):  # type: ignore[override]
        resolved = Path(self).resolve()
        if resolved == blocked_cache_root:
            raise PermissionError("cwd cache directory is not writable")
        return original_mkdir(self, mode=mode, parents=parents, exist_ok=exist_ok)

    monkeypatch.setattr(Path, "mkdir", guarded_mkdir)

    runtime_env.configure_local_cache_env()

    expected_root = (home_dir / ".cache" / "diaremot").resolve()
    assert expected_root.exists()

    for env_name, subdir in {
        "HF_HOME": "hf",
        "HUGGINGFACE_HUB_CACHE": "hf",
        "TRANSFORMERS_CACHE": "transformers",
        "TORCH_HOME": "torch",
        "XDG_CACHE_HOME": None,
    }.items():
        target_value = Path(runtime_env.os.environ[env_name]).resolve()
        expected_path = expected_root if subdir is None else (expected_root / subdir).resolve()
        assert target_value == expected_path


<<<<<<< HEAD
def test_cache_env_import_handles_readonly_prefix(monkeypatch, tmp_path):
    """Pipeline cache helper should fall back when interpreter prefix is read-only."""
=======
def test_configure_local_cache_env_repo_cache_fallback(monkeypatch, tmp_path):
    """Project installs should fall back when the repo cache directory is unwritable."""
>>>>>>> 56c2fbad

    for name in (
        "HF_HOME",
        "HUGGINGFACE_HUB_CACHE",
        "TRANSFORMERS_CACHE",
        "TORCH_HOME",
        "XDG_CACHE_HOME",
    ):
        monkeypatch.delenv(name, raising=False)

<<<<<<< HEAD
    fake_prefix = tmp_path / "prefix" / "lib" / "python3.11"
    fake_site_packages = fake_prefix / "site-packages" / "diaremot" / "pipeline"
    fake_site_packages.mkdir(parents=True, exist_ok=True)

    monkeypatch.setattr(runtime_env, "__file__", str(fake_site_packages / "runtime_env.py"))
    monkeypatch.setattr(cache_env, "__file__", str(fake_site_packages / "cache_env.py"))

    monkeypatch.chdir(fake_prefix)
=======
    repo_root = tmp_path / "repo"
    repo_root.mkdir()
    (repo_root / "pyproject.toml").write_text("")

    script_path = repo_root / "src" / "diaremot" / "pipeline" / "runtime_env.py"
    script_path.parent.mkdir(parents=True, exist_ok=True)
    monkeypatch.setattr(runtime_env, "__file__", str(script_path))

    work_dir = tmp_path / "work"
    work_dir.mkdir()
    monkeypatch.chdir(work_dir)
>>>>>>> 56c2fbad

    home_dir = tmp_path / "home"
    home_dir.mkdir()
    monkeypatch.setattr(Path, "home", lambda: home_dir)

<<<<<<< HEAD
    blocked_prefix = fake_prefix.resolve()
    original_mkdir = Path.mkdir

    def guarded_mkdir(self, mode=0o777, parents=False, exist_ok=False):  # type: ignore[override]
        resolved = Path(self).resolve()
        if str(resolved).startswith(str(blocked_prefix)):
            raise PermissionError("interpreter prefix is read-only")
        return original_mkdir(self, mode=mode, parents=parents, exist_ok=exist_ok)

    monkeypatch.setattr(Path, "mkdir", guarded_mkdir)

    cache_root = cache_env.configure_local_cache_env()

    expected_root = (home_dir / ".cache" / "diaremot").resolve()
    assert cache_root == expected_root
    assert expected_root.exists()
=======
    blocked_repo_cache = (repo_root / ".cache").resolve()
    attempted: list[Path] = []
    original_ensure = runtime_env._ensure_writable_directory

    def tracking_ensure(path: Path) -> bool:
        attempted.append(path)
        if path == blocked_repo_cache:
            return False
        return original_ensure(path)

    monkeypatch.setattr(runtime_env, "_ensure_writable_directory", tracking_ensure)

    runtime_env.configure_local_cache_env()

    expected_root = (work_dir / ".cache").resolve()
    assert attempted[0] == blocked_repo_cache
    assert attempted[1] == expected_root
>>>>>>> 56c2fbad

    for env_name, subdir in {
        "HF_HOME": "hf",
        "HUGGINGFACE_HUB_CACHE": "hf",
        "TRANSFORMERS_CACHE": "transformers",
        "TORCH_HOME": "torch",
        "XDG_CACHE_HOME": None,
    }.items():
<<<<<<< HEAD
        value = Path(runtime_env.os.environ[env_name]).resolve()
        expected_path = expected_root if subdir is None else (expected_root / subdir).resolve()
        assert value == expected_path
=======
        target_value = Path(runtime_env.os.environ[env_name]).resolve()
        expected_path = expected_root if subdir is None else (expected_root / subdir).resolve()
        assert target_value == expected_path
>>>>>>> 56c2fbad
<|MERGE_RESOLUTION|>--- conflicted
+++ resolved
@@ -65,13 +65,9 @@
         assert target_value == expected_path
 
 
-<<<<<<< HEAD
+codex/update-cache_env-to-reuse-search-logic
 def test_cache_env_import_handles_readonly_prefix(monkeypatch, tmp_path):
     """Pipeline cache helper should fall back when interpreter prefix is read-only."""
-=======
-def test_configure_local_cache_env_repo_cache_fallback(monkeypatch, tmp_path):
-    """Project installs should fall back when the repo cache directory is unwritable."""
->>>>>>> 56c2fbad
 
     for name in (
         "HF_HOME",
@@ -82,7 +78,7 @@
     ):
         monkeypatch.delenv(name, raising=False)
 
-<<<<<<< HEAD
+ codex/update-cache_env-to-reuse-search-logic
     fake_prefix = tmp_path / "prefix" / "lib" / "python3.11"
     fake_site_packages = fake_prefix / "site-packages" / "diaremot" / "pipeline"
     fake_site_packages.mkdir(parents=True, exist_ok=True)
@@ -91,25 +87,12 @@
     monkeypatch.setattr(cache_env, "__file__", str(fake_site_packages / "cache_env.py"))
 
     monkeypatch.chdir(fake_prefix)
-=======
-    repo_root = tmp_path / "repo"
-    repo_root.mkdir()
-    (repo_root / "pyproject.toml").write_text("")
-
-    script_path = repo_root / "src" / "diaremot" / "pipeline" / "runtime_env.py"
-    script_path.parent.mkdir(parents=True, exist_ok=True)
-    monkeypatch.setattr(runtime_env, "__file__", str(script_path))
-
-    work_dir = tmp_path / "work"
-    work_dir.mkdir()
-    monkeypatch.chdir(work_dir)
->>>>>>> 56c2fbad
 
     home_dir = tmp_path / "home"
     home_dir.mkdir()
     monkeypatch.setattr(Path, "home", lambda: home_dir)
 
-<<<<<<< HEAD
+codex/update-cache_env-to-reuse-search-logic
     blocked_prefix = fake_prefix.resolve()
     original_mkdir = Path.mkdir
 
@@ -126,25 +109,6 @@
     expected_root = (home_dir / ".cache" / "diaremot").resolve()
     assert cache_root == expected_root
     assert expected_root.exists()
-=======
-    blocked_repo_cache = (repo_root / ".cache").resolve()
-    attempted: list[Path] = []
-    original_ensure = runtime_env._ensure_writable_directory
-
-    def tracking_ensure(path: Path) -> bool:
-        attempted.append(path)
-        if path == blocked_repo_cache:
-            return False
-        return original_ensure(path)
-
-    monkeypatch.setattr(runtime_env, "_ensure_writable_directory", tracking_ensure)
-
-    runtime_env.configure_local_cache_env()
-
-    expected_root = (work_dir / ".cache").resolve()
-    assert attempted[0] == blocked_repo_cache
-    assert attempted[1] == expected_root
->>>>>>> 56c2fbad
 
     for env_name, subdir in {
         "HF_HOME": "hf",
@@ -153,12 +117,7 @@
         "TORCH_HOME": "torch",
         "XDG_CACHE_HOME": None,
     }.items():
-<<<<<<< HEAD
+codex/update-cache_env-to-reuse-search-logic
         value = Path(runtime_env.os.environ[env_name]).resolve()
         expected_path = expected_root if subdir is None else (expected_root / subdir).resolve()
-        assert value == expected_path
-=======
-        target_value = Path(runtime_env.os.environ[env_name]).resolve()
-        expected_path = expected_root if subdir is None else (expected_root / subdir).resolve()
-        assert target_value == expected_path
->>>>>>> 56c2fbad
+        assert value == expected_path